# raft_node.py
import os
import sys
import time
import json
import random
import threading
import sqlite3
import grpc
import hashlib
from concurrent import futures
from typing import Dict, List, Optional, Tuple, Set, Any
from collections import deque
import logging

# Existing imports
import exp_pb2
import exp_pb2_grpc
from core_entities import User, Message
from core_structures import GlobalUserBase, GlobalUserTrie, GlobalSessionTokens, GlobalMessageBase, GlobalConversations

# Configure logging
logging.basicConfig(
    level=logging.INFO,
    format='%(asctime)s [%(levelname)s] %(message)s',
    handlers=[
        logging.FileHandler("raft_server.log"),
        logging.StreamHandler()
    ]
)
logger = logging.getLogger(__name__)

# Define Raft node states
class NodeState:
    FOLLOWER = "FOLLOWER"
    CANDIDATE = "CANDIDATE"
    LEADER = "LEADER"

class RaftNode(exp_pb2_grpc.RaftServiceServicer):
    """Implementation of a Raft consensus node for the chat system."""
    
    def __init__(self, node_id: str, cluster_config: Dict[str, str], data_dir: str):
        """
        Initialize a Raft node.
        
        Args:
            node_id: Unique identifier for this node
            cluster_config: Dict mapping node_ids to "host:port" addresses
            data_dir: Directory to store persistent data
        """
        self.node_id = node_id
        self.cluster_config = cluster_config
        self.address = cluster_config[node_id]
        self.data_dir = data_dir
        
        # Ensure data directory exists
        os.makedirs(data_dir, exist_ok=True)
        
        # Initialize Raft state
        self.state = NodeState.FOLLOWER
        self.current_term = 0
        self.voted_for = None
        self.leader_id = None
        
        # Log entries and commit index
        self.log = []  # List of (term, command) entries
        self.commit_index = -1
        self.last_applied = -1
        
        # Leader state (initialized when becoming leader)
        self.next_index = {}  # Dict mapping node_id to next log index
        self.match_index = {}  # Dict mapping node_id to highest log index known to be replicated
        
        # Timing variables
        self.election_timeout = self._generate_election_timeout()
        self.last_heartbeat = time.time()
        
        # Initialize database connection
        self.db_path = os.path.join(data_dir, f"node_{node_id}.db")
        self._init_database()
        
        # Initialize in-memory state (loaded from persistent storage)
        self.user_base = GlobalUserBase()
        self.user_trie = GlobalUserTrie()
        self.session_tokens = GlobalSessionTokens()
        self.message_base = GlobalMessageBase()
        self.conversations = GlobalConversations()
        
        # Load state from database
        self._load_state_from_db()
        
        # Initialize peers (gRPC connections to other nodes)
        self.peers = {}
        self.unreachable_peers = set()
        self._init_peer_connections()
        
        # Start background threads
        self.running = True
        self.raft_thread = threading.Thread(target=self._run_raft_loop)
        self.raft_thread.daemon = True
        self.raft_thread.start()
        
        logger.info(f"Initialized Raft node {self.node_id} at {self.address}")
    
    def _init_database(self):
        """Initialize the SQLite database for persistent storage."""
        conn = sqlite3.connect(self.db_path)
        c = conn.cursor()
        
        # Create tables if they don't exist
        
        # Raft state table
        c.execute('''
        CREATE TABLE IF NOT EXISTS raft_state (
            key TEXT PRIMARY KEY,
            value TEXT
        )
        ''')
        
        # Log entries table
        c.execute('''
        CREATE TABLE IF NOT EXISTS log_entries (
        log_index INTEGER PRIMARY KEY,
        term INTEGER,
        command TEXT
        )
        ''')
        
        # Users table
        c.execute('''
        CREATE TABLE IF NOT EXISTS users (
            user_id INTEGER PRIMARY KEY,
            username TEXT UNIQUE,
            password_hash TEXT,
            data TEXT
        )
        ''')
        
        # Messages table
        c.execute('''
        CREATE TABLE IF NOT EXISTS messages (
            message_id INTEGER PRIMARY KEY,
            sender_id INTEGER,
            receiver_id INTEGER,
            content TEXT,
            has_been_read INTEGER,
            timestamp INTEGER
        )
        ''')
        
        # Session tokens table
        c.execute('''
        CREATE TABLE IF NOT EXISTS session_tokens (
            user_id INTEGER PRIMARY KEY,
            token TEXT,
            expiry INTEGER
        )
        ''')
        
        conn.commit()
        conn.close()
        
        logger.info(f"Database initialized at {self.db_path}")
    
    def _load_state_from_db(self):
        """Load the node's state from the database."""
        
        conn = sqlite3.connect(self.db_path)
        c = conn.cursor()
        
        # Load Raft state
        c.execute("SELECT key, value FROM raft_state")
        raft_state = dict(c.fetchall())
        
        if "current_term" in raft_state:
            self.current_term = int(raft_state["current_term"])
        if "voted_for" in raft_state:
            self.voted_for = raft_state["voted_for"] if raft_state["voted_for"] != "None" else None
        if "commit_index" in raft_state:
            self.commit_index = int(raft_state["commit_index"])
        
        # Load log entries
        c.execute("SELECT term, command FROM log_entries ORDER BY log_index ASC")
        self.log = [(term, json.loads(command)) for term, command in c.fetchall()]
        
        
        # Load users
        c.execute("SELECT user_id, username, password_hash, data FROM users")
        for user_id, username, password_hash, data in c.fetchall():
            logger.info(f"(raft_node.py) _load_state_from_db: Loading user from DB: {user_id}, {username}, data: {data}")

            user_data = json.loads(data)
            user = User(user_id, username, password_hash)
            user.unread_messages = deque(user_data.get("unread_messages", []))
            user.recent_conversants = user_data.get("recent_conversants", [])
            
            self.user_base.users[user_id] = user
            self.user_trie.add(username, user)

        # Load messages
        c.execute("SELECT message_id, sender_id, receiver_id, content, has_been_read, timestamp FROM messages")
        for msg_id, sender_id, receiver_id, content, has_been_read, timestamp in c.fetchall():
            message = Message(
                msg_id, 
                content, 
                sender_id, 
                receiver_id,
                bool(has_been_read),
                timestamp
            )
            self.message_base.messages[msg_id] = message
            
            # Update conversation
            conversation_key = tuple(sorted([sender_id, receiver_id]))
            self.conversations.conversations[conversation_key].append(message)
        
        # Clean up expired tokens
        self._cleanup_expired_tokens()
                
        # Load session tokens
        c.execute("SELECT user_id, token, expiry FROM session_tokens WHERE expiry > ?", (int(time.time()),))
        for user_id, token, expiry in c.fetchall():
            self.session_tokens.tokens[user_id] = token

        logger.info(f"(raft_node.py) _load_state_from_db: Loaded {len(self.user_base.users)} users and {len(self.message_base.messages)} messages from DB")
        logger.info(f"(raft_node.py) _load_state_from_db: loaded {len(self.session_tokens.tokens)} session tokens.")

        conn.close()

        self.state = NodeState.FOLLOWER
        self.leader_id = None
        self.voted_for = None
        # self.last_heartbeat = 0
        self.last_heartbeat = time.time()

        # Update next_user_id and next_message_id based on existing data
        if self.user_base.users:
            self.user_base._next_user_id = max(self.user_base.users.keys()) + 1
        if self.message_base.messages:
            self.message_base._next_message_id = max(self.message_base.messages.keys()) + 1
        
        # logger.info(f"Loaded state from database: {len(self.user_base.users)} users, {len(self.message_base.messages)} messages")
    
    def _persist_raft_state(self):
        """Persist Raft state to the database."""
        conn = sqlite3.connect(self.db_path)
        c = conn.cursor()
        
        c.execute("DELETE FROM raft_state")
        c.execute("INSERT INTO raft_state VALUES (?, ?)", ("current_term", str(self.current_term)))
        c.execute("INSERT INTO raft_state VALUES (?, ?)", ("voted_for", str(self.voted_for)))
        c.execute("INSERT INTO raft_state VALUES (?, ?)", ("commit_index", str(self.commit_index)))
        
        conn.commit()
        conn.close()
    
    def _persist_log_entry(self, index: int, term: int, command: Dict):
        """Persist a log entry to the database."""
        conn = sqlite3.connect(self.db_path)
        c = conn.cursor()
        
        c.execute("INSERT OR REPLACE INTO log_entries VALUES (?, ?, ?)",
                 (index, term, json.dumps(command)))
        
        conn.commit()
        conn.close()
    
    def _persist_user(self, user: User):
        """Persist a user to the database."""
        conn = sqlite3.connect(self.db_path)
        c = conn.cursor()
        
        # Serialize user data
        user_data = {
            "unread_messages": list(user.unread_messages),
            "recent_conversants": user.recent_conversants
        }
        print(f"Persisting user: {user.userID}, {user.username}, {user_data}")
        
        c.execute("INSERT OR REPLACE INTO users VALUES (?, ?, ?, ?)",
                 (user.userID, user.username, user.passwordHash, json.dumps(user_data)))
        
        conn.commit()
        conn.close()
    
    def _persist_message(self, message: Message):
        """Persist a message to the database."""
        conn = sqlite3.connect(self.db_path)
        c = conn.cursor()
        
        c.execute("INSERT OR REPLACE INTO messages VALUES (?, ?, ?, ?, ?, ?)",
                 (message.uid, message.sender_id, message.receiver_id, 
                  message.contents, int(message.has_been_read), message.timestamp))
        
        conn.commit()
        conn.close()
    
    def _persist_session_token(self, user_id: int, token: str, expiry: int = None):
        """Persist a session token to the database."""
        if expiry is None:
            # Default expiry: 1 day
            expiry = int(time.time()) + 24 * 60 * 60
            
        conn = sqlite3.connect(self.db_path)
        c = conn.cursor()
        
        c.execute("INSERT OR REPLACE INTO session_tokens VALUES (?, ?, ?)",
                 (user_id, token, expiry))
        
        conn.commit()
        conn.close()
    
    def _cleanup_expired_tokens(self):
        current_time = int(time.time())

        # Clean up from database
        conn = sqlite3.connect(self.db_path)
        c = conn.cursor()
        c.execute("DELETE FROM session_tokens WHERE expiry < ?", (current_time,))
        expired_users = [row[0] for row in c.execute("SELECT user_id FROM session_tokens WHERE expiry < ?", (current_time,))]
        conn.commit()
        conn.close()
        
        # Clean up from memory
        for user_id in expired_users:
            if user_id in self.session_tokens.tokens:
                del self.session_tokens.tokens[user_id]

    def _generate_election_timeout(self):
        """Generate a random election timeout between 150-300ms."""
        # return random.uniform(0.3, 0.6)  # in seconds for easier testing
        # return random.uniform(10.0, 13.0)
        return random.uniform(5.0, 7.0)
    
    def _init_peer_connections(self):
        """Initialize gRPC connections to peer nodes."""
        print(f"[DEBUG] Node {self.node_id} initializing peer connections")
        self.unreachable_peers = set()
        for node_id, address in self.cluster_config.items():
            if node_id != self.node_id:
                try:
                    print(f"[DEBUG] Node {self.node_id} connecting to peer {node_id} at {address}")
                    channel = grpc.insecure_channel(address)
                    stub = exp_pb2_grpc.RaftServiceStub(channel)
                    self.peers[node_id] = stub
                    print(f"[DEBUG] Successfully created stub for {node_id}")
                except Exception as e:
                    print(f"[DEBUG] Error creating stub for {node_id}: {str(e)}")
                # channel = grpc.insecure_channel(address)
                # stub = exp_pb2_grpc.RaftServiceStub(channel)
                # self.peers[node_id] = stub
    
                
    def _run_raft_loop(self):
<<<<<<< HEAD
    """Main Raft algorithm loop."""
    while self.running:
        current_time = time.time()
        time_since_heartbeat = (current_time - self.last_heartbeat) * 1000  # Convert to ms
        
        if self.state == NodeState.FOLLOWER:
            # Check if election timeout has elapsed
            if time_since_heartbeat > self.election_timeout:
                logger.info(f"Node {self.node_id} election timeout elapsed: {time_since_heartbeat:.2f}ms > {self.election_timeout}ms")
                self._become_candidate()
        
        elif self.state == NodeState.CANDIDATE:
            # Start election
            self._start_election()
        
        elif self.state == NodeState.LEADER:
            # Send heartbeats/AppendEntries more frequently (every 50ms)
            if time_since_heartbeat > 50:
=======
        """Main Raft algorithm loop."""
        while self.running:
            current_time = time.time()
            
            if self.state == NodeState.FOLLOWER:
                logger.info(f"(raft_node.py): Node {self.node_id}: current_time={current_time}, last_heartbeat={self.last_heartbeat}, timeout={self.election_timeout}")
                # Check if election timeout has elapsed
                if current_time - self.last_heartbeat > self.election_timeout:
                    logger.debug("Election timeout reached, triggering _become_candidate()")
                    self._become_candidate()
            
            elif self.state == NodeState.CANDIDATE:
                logger.info("Node is candidate; starting election (_start_election())")
                # Start election
                self._start_election()
            
            elif self.state == NodeState.LEADER:
                logger.info("Node is leader; sending heartbeats")
                # Send heartbeats/AppendEntries
>>>>>>> 1d3cd3f3
                self._send_heartbeats()
                self.last_heartbeat = current_time
        
        # Apply committed entries to state machine
        self._apply_committed_entries()
        
        # Sleep briefly to avoid consuming too much CPU
        time.sleep(0.05)
    
    def _become_candidate(self):
        """Transition to candidate state and start an election."""
        self.state = NodeState.CANDIDATE
        self.current_term += 1
        self.voted_for = self.node_id
        self.election_timeout = self._generate_election_timeout()
        self.last_heartbeat = time.time()
        logger.debug(f"Node {self.node_id} becomes candidate for term {self.current_term}. New election timeout: {self.election_timeout}")
        self._persist_raft_state()
        
        logger.info(f"Node {self.node_id} became candidate for term {self.current_term}")
    
    def _start_election(self):
        """Start a leader election."""
        # Increment current term and vote for self
        self._init_peer_connections()
        self.unreachable_peers.clear()
        votes_received = 1  # Vote for self
        reachable_peers = []
        logger.debug(f"Node {self.node_id}: Starting election for term {self.current_term}")

        for peer_id in self.cluster_config:
            if peer_id == self.node_id:
                continue
            if peer_id in self.unreachable_peers:
                continue  # Skip peers that are already marked as unreachable.
            stub = self.peers.get(peer_id)
            if not stub:
                continue  # If there's no stub, skip this peer.
            try:
                request = exp_pb2.RequestVoteRequest(
                    term=self.current_term,
                    candidate_id=self.node_id,
                    last_log_index=len(self.log) - 1,
                    last_log_term=self.log[-1][0] if self.log else 0
                )
                # Use a short timeout to quickly fail if the peer is unreachable.
                response = stub.RequestVote(request, timeout=20.0)
                reachable_peers.append(peer_id)
                if response.vote_granted:
                    votes_received += 1
                # If the peer has a higher term, immediately revert to follower.
                if response.term > self.current_term:
                    self.current_term = response.term
                    self.state = NodeState.FOLLOWER
                    self.voted_for = None
                    self._persist_raft_state()
                    logger.info(f"Node {self.node_id} reverted to follower (higher term {response.term}).")
                    return
            except Exception as e:
                # Mark this peer as unreachable so that we skip it in subsequent election rounds.
                self.unreachable_peers.add(peer_id)
                logger.warning(f"Marking peer {peer_id} as unreachable: {str(e)}")

        # Calculate the effective total nodes (self plus all reachable peers)
        effective_total = len(reachable_peers) + 1
        quorum_threshold = (effective_total // 2) + 1
        logger.info(f"Election: votes_received={votes_received}, quorum_threshold={quorum_threshold}, reachable_peers={reachable_peers}")

        if votes_received >= quorum_threshold:
            self._become_leader()
        else:
            logger.warning("Not enough votes received in election. Retrying election cycle...")
            self._become_candidate()
        
    def _become_leader(self):
        """Transition to leader state."""
        self.state = NodeState.LEADER
        self.leader_id = self.node_id
        
        # Initialize leader state
        self.next_index = {node_id: len(self.log) for node_id in self.cluster_config if node_id != self.node_id}
        self.match_index = {node_id: -1 for node_id in self.cluster_config if node_id != self.node_id}
        
        logger.info(f"Node {self.node_id} became leader for term {self.current_term}")
        
        # Send immediate heartbeats
        self._send_heartbeats()
    
    def _send_heartbeats(self):
        """Send AppendEntries RPCs to all peers (as heartbeats or to replicate logs)."""
        # self._init_peer_connections()
        for peer_id, stub in self.peers.items():
            try:
                next_idx = self.next_index.get(peer_id, 0)
                prev_log_index = next_idx - 1
                prev_log_term = self.log[prev_log_index][0] if prev_log_index >= 0 and self.log else 0
                
                # Get entries to send
                entries = self.log[next_idx:] if next_idx < len(self.log) else []
                
                # Convert entries to protobuf format
                pb_entries = []
                for term, command in entries:
                    log_entry = exp_pb2.LogEntry(
                        term=term,
                        command=json.dumps(command)
                    )
                    pb_entries.append(log_entry)
                
                request = exp_pb2.AppendEntriesRequest(
                    term=self.current_term,
                    leader_id=self.node_id,
                    prev_log_index=prev_log_index,
                    prev_log_term=prev_log_term,
                    entries=pb_entries,
                    leader_commit=self.commit_index
                )
                
                response = stub.AppendEntries(request, timeout=1)
                
                if response.success:
                    # Update nextIndex and matchIndex for this follower
                    if pb_entries:
                        self.next_index[peer_id] = next_idx + len(pb_entries)
                        self.match_index[peer_id] = self.next_index[peer_id] - 1
                else:
                    # If AppendEntries fails because of log inconsistency
                    if self.next_index[peer_id] > 0:
                        self.next_index[peer_id] -= 1
                
                # If we discover a higher term, revert to follower
                if response.term > self.current_term:
                    self.current_term = response.term
                    self.state = NodeState.FOLLOWER
                    self.voted_for = None
                    self.leader_id = None
                    self._persist_raft_state()
                    logger.info(f"Node {self.node_id} reverted to follower (higher term)")
                    return
                
            except Exception as e:
                logger.warning(f"Failed to send AppendEntries to {peer_id}: {str(e)}")
        
        # Update commit index based on matchIndex values
        self._update_commit_index()
        
        # Reset heartbeat timer
        self.last_heartbeat = time.time()



    def _update_commit_index(self):
        if self.state != NodeState.LEADER:
            return

        # healthy_count = 1 + sum(1 for peer in self.peers if self.match_index.get(peer, -1) != -1)
        # if healthy_count < (len(self.cluster_config) // 2) + 1:
            # logger.warning("Not enough healthy nodes to reach quorum; commit index not updated.")
            # return
        
        # Leader's own log is always replicated locally.
        leader_index = len(self.log) - 1

        # Select healthy peers (those that have a valid match index, not -1)
        healthy_match_indices = [self.match_index[peer_id] for peer_id in self.peers 
                                 if self.match_index.get(peer_id, -1) != -1]

        # Include the leader's own index.
        effective_indices = [leader_index] + healthy_match_indices
        effective_indices_sorted = sorted(effective_indices, reverse=True)
        logger.info(f"Effective match indices: {effective_indices_sorted}")

        # Determine quorum based on the effective number of nodes.
        quorum_count = (len(effective_indices) // 2) + 1
        quorum_index = effective_indices_sorted[quorum_count - 1]
        logger.info(f"Calculated quorum index: {quorum_index}")

        # Update commit index for log entries from the current term, up to the quorum index.
        for i in range(self.commit_index + 1, quorum_index + 1):
            if i < len(self.log) and self.log[i][0] == self.current_term:
                self.commit_index = i
                self._persist_raft_state()
                logger.info(f"Commit index updated to {i}")
                break


    """
    def _update_commit_index(self):
        if self.state != NodeState.LEADER:
            return

        # Log the current match_index values
        logger.info(f"Current match_index dict: {self.match_index}")
    
        # Compute a list only for peers that have a match_index entry.
        indices = [self.match_index[peer_id] for peer_id in self.peers if peer_id in self.match_index]
        if not indices:
            logger.info("No match indices available")
            return

        match_indices = sorted(indices, reverse=True)
        logger.info(f"Sorted match indices: {match_indices}")

        # Calculate majority using the count of peers in self.peers (or consider filtering unreachable peers)
        majority_idx = match_indices[len(self.peers) // 2]
        logger.info(f"Calculated majority index: {majority_idx}")

        # Only update commit index for entries from the current term
        for i in range(self.commit_index + 1, majority_idx + 1):
            if i < len(self.log) and self.log[i][0] == self.current_term:
                self.commit_index = i
                self._persist_raft_state()
                logger.info(f"Commit index updated to {i}")
                break

        

    def _update_commit_index(self):
        if self.state != NodeState.LEADER:
            return
        
        # Sort matchIndex values in descending order
        match_indices = sorted([self.match_index[peer_id] for peer_id in self.peers], reverse=True)
        
        # Find the highest index that has been replicated to a majority of servers
        majority_idx = match_indices[len(self.peers) // 2]
        
        # Only update commit index for entries from current term
        for i in range(self.commit_index + 1, majority_idx + 1):
            if i < len(self.log) and self.log[i][0] == self.current_term:
                self.commit_index = i
                self._persist_raft_state()
                break
    """
    
    def _apply_committed_entries(self):
        """Apply committed log entries to the state machine."""
        while self.last_applied < self.commit_index:
            self.last_applied += 1
            
            if self.last_applied < len(self.log):
                entry = self.log[self.last_applied]
                self._apply_command(entry[1])
                
                logger.debug(f"Applied command at index {self.last_applied}")
    
    def _apply_command(self, command: Dict):
        """Apply a command to the state machine."""
        cmd_type = command.get("type")
        
        if cmd_type == "CREATE_ACCOUNT":
            username = command["username"]
            password_hash = command["password_hash"]
            user_id = command["user_id"]
            session_token = command["session_token"]
            
            # Create user
            user = User(user_id, username, password_hash)
            self.user_base.users[user_id] = user
            self.user_trie.add(username, user)

            self.session_tokens.tokens[user_id] = session_token
            self._persist_session_token(user_id, session_token)
    
            # Persist user
            self._persist_user(user)
            
        elif cmd_type == "DELETE_ACCOUNT":
            user_id = command["user_id"]
            
            if user_id in self.user_base.users:
                user = self.user_base.users[user_id]
                
                # Delete from database
                conn = sqlite3.connect(self.db_path)
                c = conn.cursor()
                c.execute("DELETE FROM users WHERE user_id = ?", (user_id,))
                c.execute("DELETE FROM session_tokens WHERE user_id = ?", (user_id,))
                conn.commit()
                conn.close()
                
                # Delete from memory
                self.user_trie.delete(user.username)
                del self.user_base.users[user_id]
                if user_id in self.session_tokens.tokens:
                    del self.session_tokens.tokens[user_id]
                
                # Handle deletion of associated data (messages, etc.)
                # In a real implementation, you might want to cascade delete messages
                
        elif cmd_type == "SEND_MESSAGE":
            
            message_id = command["message_id"]
            sender_id = command["sender_id"]
            receiver_id = command["receiver_id"]
            content = command["content"]
            timestamp = command["timestamp"]

            logger.info(f"(raft_node.py): _apply_command => SEND_MESSAGE from {sender_id} to {receiver_id}")
            logger.info(f"(raft_node.py): Inserting message id={message_id} into message_base and conversations.")
           
            # Create message
            message = Message(
                message_id,
                content,
                sender_id,
                receiver_id,
                False,  # Not read yet
                timestamp
            )
            
            # Update state
            self.message_base.messages[message_id] = message

            # TODO: dump content of self.conversations before and after
            logger.info(f"(raft_node.py) Before append, keys={list(self.conversations.conversations.keys())}")
            # Update conversation
            conversation_key = tuple(sorted([sender_id, receiver_id]))
            self.conversations.conversations[conversation_key].append(message)
            
            logger.info(
                f"(raft_node.py) After append, keys={list(self.conversations.conversations.keys())}. "
                f"Added conversation_key={conversation_key} message_id={message_id}"
            )
            
            # Update unread messages for receiver
            if receiver_id in self.user_base.users:
                self.user_base.users[receiver_id].add_unread_message(message_id)
                
                # Update recent conversants
                if sender_id in self.user_base.users:
                    self.user_base.users[sender_id].update_recent_conversant(receiver_id)
                    self.user_base.users[receiver_id].update_recent_conversant(sender_id)
                    
                    # Persist updated users
                    self._persist_user(self.user_base.users[sender_id])
                    self._persist_user(self.user_base.users[receiver_id])
            
            # Persist message
            self._persist_message(message)
            
        elif cmd_type == "MARK_READ":
            user_id = command["user_id"]
            message_id = command["message_id"]
            
            if message_id in self.message_base.messages:
                message = self.message_base.messages[message_id]
                message.has_been_read = True
                
                # Update user's unread messages
                if user_id in self.user_base.users:
                    self.user_base.users[user_id].mark_message_read(message_id)
                    self._persist_user(self.user_base.users[user_id])
                
                # Persist updated message
                self._persist_message(message)
        
        elif cmd_type == "READ_MESSAGES":
            user_id = command["user_id"]
            count = command["count"]
            
            if user_id in self.user_base.users:
                user = self.user_base.users[user_id]
                marked_count = 0
                
                # Mark up to 'count' messages as read
                for _ in range(count):
                    if not user.unread_messages:
                        break
                    
                    message_id = user.unread_messages.popleft()
                    if message_id in self.message_base.messages:
                        self.message_base.messages[message_id].has_been_read = True
                        self._persist_message(self.message_base.messages[message_id])
                        marked_count += 1
                
                # Persist the updated user
                self._persist_user(user)
                
                logger.info(f"Marked {marked_count} messages as read for user {user_id}")
        
        elif cmd_type == "DELETE_MESSAGE":
            message_id = command["message_id"]
            
            if message_id in self.message_base.messages:
                message = self.message_base.messages[message_id]
                
                # Remove from conversations
                conversation_key = tuple(sorted([message.sender_id, message.receiver_id]))
                if conversation_key in self.conversations.conversations:
                    self.conversations.conversations[conversation_key] = [
                        msg for msg in self.conversations.conversations[conversation_key]
                        if msg.uid != message_id
                    ]
                
                # Remove from user's unread messages if applicable
                if message.receiver_id in self.user_base.users:
                    user = self.user_base.users[message.receiver_id]
                    if message_id in user.unread_messages:
                        user.mark_message_read(message_id)
                        self._persist_user(user)
                
                # Delete from database
                conn = sqlite3.connect(self.db_path)
                c = conn.cursor()
                c.execute("DELETE FROM messages WHERE message_id = ?", (message_id,))
                conn.commit()
                conn.close()
                
                # Remove from message base
                del self.message_base.messages[message_id]
                
                logger.info(f"Deleted message {message_id}")
    
    # RPC handlers
    
    def AppendEntries(self, request, context):
        """Handle AppendEntries RPC."""
        # Reset heartbeat timer since we heard from the leader
        self.last_heartbeat = time.time()
        
        # If term < currentTerm, reject
        if request.term < self.current_term:
            return exp_pb2.AppendEntriesResponse(term=self.current_term, success=False)
        
        # If we discover a higher term, update our term
        if request.term > self.current_term:
            self.current_term = request.term
            self.state = NodeState.FOLLOWER
            self.voted_for = None
            self._persist_raft_state()
        
        # Always accept current leader
        self.leader_id = request.leader_id
        
        # Log consistency check
        log_ok = (request.prev_log_index == -1 or 
                  (request.prev_log_index < len(self.log) and 
                   (request.prev_log_index == -1 or self.log[request.prev_log_index][0] == request.prev_log_term)))
        
        if not log_ok:
            return exp_pb2.AppendEntriesResponse(term=self.current_term, success=False)
        
        # Process entries
        if request.entries:
            # If existing entries conflict with new ones, delete them
            if request.prev_log_index + 1 < len(self.log):
                self.log = self.log[:request.prev_log_index + 1]
            
            # Append new entries
            for entry in request.entries:
                self.log.append((entry.term, json.loads(entry.command)))
                self._persist_log_entry(len(self.log) - 1, entry.term, json.loads(entry.command))
        
        # Update commit index
        if request.leader_commit > self.commit_index:
            self.commit_index = min(request.leader_commit, len(self.log) - 1)
            self._persist_raft_state()
        
        return exp_pb2.AppendEntriesResponse(term=self.current_term, success=True)
    
    def RequestVote(self, request, context):
        """Handle RequestVote RPC."""
        logger.info(f"Received RequestVote from candidate {request.candidate_id} for term {request.term}")
        logger.info(f"My current term: {self.current_term}, voted_for: {self.voted_for}")
        # If term < currentTerm, reject
        if request.term < self.current_term:
            logger.info("Candidate's term is lower than my term. Rejecting vote.")
            return exp_pb2.RequestVoteResponse(term=self.current_term, vote_granted=False)
        
        # If term > currentTerm, update term and convert to follower
        if request.term > self.current_term:
            logger.info("Candidate's term is higher. Updating my term and resetting vote.")
            self.current_term = request.term
            self.state = NodeState.FOLLOWER
            self.voted_for = None
            self._persist_raft_state()
        
        # Determine if candidate's log is at least as up-to-date as ours
        last_log_index = len(self.log) - 1
        last_log_term = self.log[last_log_index][0] if self.log else 0
        
        logger.info(f"My last log index: {last_log_index}, last log term: {last_log_term}")
        logger.info(f"Candidate's last log index: {request.last_log_index}, term: {request.last_log_term}")

        log_ok = (request.last_log_term > last_log_term or 
                 (request.last_log_term == last_log_term and 
                  request.last_log_index >= last_log_index))
        
        # Grant vote if we haven't voted for someone else and log is ok
        vote_granted = (self.voted_for is None or self.voted_for == request.candidate_id) and log_ok
        
        if vote_granted:
            logger.info(f"Granting vote to candidate {request.candidate_id}.")
            self.voted_for = request.candidate_id
            self.last_heartbeat = time.time()  # Reset timer when granting vote
            self._persist_raft_state()
        else:
            logger.info(f"Not granting vote to candidate {request.candidate_id}. "
                        f"Already voted for {self.voted_for} or log condition not met.")
        
        return exp_pb2.RequestVoteResponse(term=self.current_term, vote_granted=vote_granted)
    
    # Client-facing methods
    
    def create_account(self, username: str, password_hash: str) -> Tuple[bool, str]:
        logger.info("(raft_node.py): Attempting to create account for %s", username)
        """Create a new user account."""
        # Check if this node is the leader
        if self.state != NodeState.LEADER:
            if self.leader_id and self.leader_id in self.peers:
                logger.info("(raft_node.py): Node is not the leader. Attempting to forward request.")
                # Forward to leader
                try:
                    stub = self.peers[self.leader_id]
                    response = stub.CreateAccount(
                        exp_pb2.CreateAccountRequest(username=username, password_hash=password_hash))
                    return True, response.session_token
                except Exception as e:
                    logger.error(f"Failed to forward create_account to leader: {str(e)}")
                    return False, ""
            else:
                # No known leader, inform client
                return False, ""
        
        # Leader processing
        try:
            # Check if username exists
            logger.info(f"(raft_node.py): Checking if username {username} already exists: {self.user_trie.get(username)}")
            if self.user_trie.get(username):
                logger.info(f"(raft_node.py): Username {username} already exists")
                return False, "Username already exists"

            user_id = -1
            
            # Generate user ID
            if self.user_base._deleted_user_ids:
                user_id = self.user_base._deleted_user_ids.pop()
            else:
                user_id = self.user_base._next_user_id
                self.user_base._next_user_id += 1

            logger.info(f"(raft_node.py): Assigned user ID {user_id} for new account {username}")
                
            # Generate session token
            token = hashlib.sha256(f"{user_id}_{hash(time.time())}".encode()).hexdigest()
            self.session_tokens.tokens[user_id] = token
            
            # Persist session token
            self._persist_session_token(user_id, token)
            
            # Create log entry
            command = {
                "type": "CREATE_ACCOUNT",
                "username": username,
                "password_hash": password_hash,
                "user_id": user_id,
                "session_token": token,
                "timestamp": int(time.time())
            }

            logger.info("(raft_node.py): Appending CREATE_ACCOUNT log entry for user %s", username)
            # Append to log
            appended_index = len(self.log)
            self.log.append((self.current_term, command))
            self._persist_log_entry(len(self.log) - 1, self.current_term, command)

            start_time = time.time()
            while True:
                if self.commit_index >= appended_index and self.last_applied >= appended_index:
                    break
                if time.time() - start_time > 5.0:
                    logger.warning("Timed out waiting for CREATE_ACCOUNT entry to commit/apply.")
                    return (False, "Timeout waiting for commit/apply.")
                time.sleep(0.01)
            
            logger.info("(raft_node.py): Successfully created account. Returning to client.")
            # Return success and session token
            return True, token
            
        except Exception as e:
            logger.error(f"Error in create_account: {str(e)}")
            return False, ""
    
    def login(self, username: str, password_hash: str) -> Tuple[bool, int, str, int]:
        """
        Log into an existing account.
        
        Args:
            username: Username to log in with
            password_hash: Hashed password to validate
            
        Returns:
            Tuple[bool, int, str, int]: (success, user_id, session_token, unread_count)
        """
        # This can work on any node, doesn't need to be the leader
        try:
            # Find the user
            user = self.user_trie.get(username)
            if not user:
                return (False, 0, "", 0)
                
            # Check password
            if user.passwordHash != password_hash:
                return (False, 0, "", 0)
                
            # Generate session token
            token = hashlib.sha256(f"{user.userID}_{hash(time.time())}".encode()).hexdigest()
            self.session_tokens.tokens[user.userID] = token
            
            # Persist session token
            self._persist_session_token(user.userID, token)
            
            # Return success info
            return (True, user.userID, token, len(user.unread_messages))
            
        except Exception as e:
            logger.error(f"Error in login: {str(e)}")
            return (False, 0, "", 0)
    
    def validate_session(self, user_id: int, session_token: str) -> bool:
        """
        Validate that a session token is valid for a user.
        
        Args:
            user_id: The user ID
            session_token: The session token to validate
            
        Returns:
            bool: True if the token is valid, False otherwise
        """
        logger.info(f"(raft_node.py) validate_session: user_id={user_id}, provided_token={session_token[:10]}...")
        # Check if the user exists
        if user_id not in self.user_base.users:
            logger.info("(raft_node.py) no such user_id in user_base")
            return False
            
        # Check if the user has a session token
        if user_id not in self.session_tokens.tokens:
            logger.info("(raft_node.py) no session token for that user_id in session_tokens")
            return False
            
        # Check if the token matches
        stored = self.session_tokens.tokens[user_id]
        logger.info(f"(raft_node.py) stored_token={stored[:10]}..., provided={session_token[:10]}...")
        return self.session_tokens.tokens[user_id] == session_token
    
    def list_accounts(self, wildcard: str) -> List[str]:
        """
        List accounts matching a wildcard pattern.
        
        Args:
            wildcard: Wildcard pattern to match usernames against
            
        Returns:
            List of matching usernames
        """
        # This can work on any node, doesn't need to be the leader
        try:
            matching_users = self.user_trie.regex_search(wildcard, return_values=False)
            return sorted(matching_users)
        except Exception as e:
            logger.error(f"Error in list_accounts: {str(e)}")
            return []
    
    def display_conversation(self, user_id: int, conversant_id: int) -> List[Message]:
        """
        Retrieve the conversation between two users.
        
        Args:
            user_id: First user ID
            conversant_id: Second user ID
            
        Returns:
            List of Message objects containing the conversation
        """
        # This can work on any node, doesn't need to be the leader
        logger.info(f"(raft_node.py): display_conversation called on node {self.node_id} between {user_id} and {conversant_id}")
        try:
            conversation_key = tuple(sorted([user_id, conversant_id]))
            if conversation_key in self.conversations.conversations:
                convo = self.conversations.conversations[conversation_key]
                logger.info(f"(raft_node.py): Found {len(convo)} messages in conversation {conversation_key}")
                return self.conversations.conversations[conversation_key]
            return []
        except Exception as e:
            logger.info(f"(raft_node.py): No conversation found for {conversation_key}")
            return []
    
    def send_message(self, sender_id: int, recipient_id: int, content: str) -> bool:
        """
        Send a message from one user to another.
        
        Args:
            sender_id: ID of the sender
            recipient_id: ID of the recipient
            content: Message content
            
        Returns:
            bool: True if successful, False otherwise
        """
        # Check if this node is the leader
        if self.state != NodeState.LEADER:
            return False  # Only leader can process this
        
        try:
            # Check if sender and recipient exist
            if sender_id not in self.user_base.users or recipient_id not in self.user_base.users:
                return False
            
            # Generate message ID
            if self.message_base._deleted_message_ids:
                message_id = self.message_base._deleted_message_ids.pop()
            else:
                message_id = self.message_base._next_message_id
                self.message_base._next_message_id += 1
            
            # Create log entry
            command = {
                "type": "SEND_MESSAGE",
                "message_id": message_id,
                "sender_id": sender_id,
                "receiver_id": recipient_id,
                "content": content,
                "timestamp": int(time.time())
            }
            
            # Append to log
            appended_index = len(self.log)
            self.log.append((self.current_term, command))
            self._persist_log_entry(len(self.log) - 1, self.current_term, command)

            start_time = time.time()
            while True:
                # 1) 'commit_index' means the leader has determined it's safe to apply
                # 2) 'last_applied' means we *actually* ran _apply_command on it
                if self.commit_index >= appended_index and self.last_applied >= appended_index:
                    break

                # If we wait too long, we might want to time out
                if time.time() - start_time > 5.0:  # 5 second timeout, for example
                    logger.warning("Timed out waiting for SEND_MESSAGE entry to commit/apply.")
                    return False

                time.sleep(0.01)  # Sleep briefly to avoid busy loop

            return True
            
        except Exception as e:
            logger.error(f"Error in send_message: {str(e)}")
            return False
    
    def read_messages(self, user_id: int, count: int) -> bool:
        """
        Mark a number of messages as read.
        
        Args:
            user_id: User ID
            count: Number of messages to mark as read
            
        Returns:
            bool: True if successful, False otherwise
        """
        # Check if this node is the leader
        if self.state != NodeState.LEADER:
            return False  # Only leader can process this
        
        try:
            # Check if user exists
            if user_id not in self.user_base.users:
                return False
            
            # Create log entry
            command = {
                "type": "READ_MESSAGES",
                "user_id": user_id,
                "count": count,
                "timestamp": int(time.time())
            }
            
            # Append to log
            self.log.append((self.current_term, command))
            self._persist_log_entry(len(self.log) - 1, self.current_term, command)
            
            return True
            
        except Exception as e:
            logger.error(f"Error in read_messages: {str(e)}")
            return False
    
    def mark_message_as_read(self, user_id: int, message_id: int) -> bool:
        """
        Mark a specific message as read.
        
        Args:
            user_id: User ID
            message_id: Message ID
            
        Returns:
            bool: True if successful, False otherwise
        """
        # Check if this node is the leader
        if self.state != NodeState.LEADER:
            return False  # Only leader can process this
        
        try:
            # Check if user and message exist
            if user_id not in self.user_base.users or message_id not in self.message_base.messages:
                return False
            
            # Create log entry
            command = {
                "type": "MARK_READ",
                "user_id": user_id,
                "message_id": message_id,
                "timestamp": int(time.time())
            }
            
            # Append to log
            self.log.append((self.current_term, command))
            self._persist_log_entry(len(self.log) - 1, self.current_term, command)
            
            return True
            
        except Exception as e:
            logger.error(f"Error in mark_message_as_read: {str(e)}")
            return False
    
    def delete_message(self, message_id: int) -> bool:
        """
        Delete a message.
        
        Args:
            message_id: Message ID to delete
            
        Returns:
            bool: True if successful, False otherwise
        """
        # Check if this node is the leader
        if self.state != NodeState.LEADER:
            return False  # Only leader can process this
        
        try:
            # Check if message exists
            if message_id not in self.message_base.messages:
                return False
            
            # Create log entry
            command = {
                "type": "DELETE_MESSAGE",
                "message_id": message_id,
                "timestamp": int(time.time())
            }
            
            # Append to log
            self.log.append((self.current_term, command))
            self._persist_log_entry(len(self.log) - 1, self.current_term, command)
            
            return True
            
        except Exception as e:
            logger.error(f"Error in delete_message: {str(e)}")
            return False
    
    def delete_account(self, user_id: int) -> bool:
        """
        Delete a user account.
        
        Args:
            user_id: User ID to delete
            
        Returns:
            bool: True if successful, False otherwise
        """
        # Check if this node is the leader
        if self.state != NodeState.LEADER:
            return False  # Only leader can process this
        
        try:
            # Check if user exists
            if user_id not in self.user_base.users:
                return False
            
            # Create log entry
            command = {
                "type": "DELETE_ACCOUNT",
                "user_id": user_id,
                "timestamp": int(time.time())
            }
            
            # Append to log
            self.log.append((self.current_term, command))
            self._persist_log_entry(len(self.log) - 1, self.current_term, command)
            
            return True
            
        except Exception as e:
            logger.error(f"Error in delete_account: {str(e)}")
            return False
    
    def get_unread_messages(self, user_id: int) -> List[Tuple[int, int, int]]:
        """
        Get list of unread messages for a user.
        
        Args:
            user_id: User ID
            
        Returns:
            List of tuples (message_id, sender_id, receiver_id)
        """
        # This can work on any node, doesn't need to be the leader
        try:
            if user_id not in self.user_base.users:
                return []
                
            user = self.user_base.users[user_id]
            result = []
            
            for msg_id in user.unread_messages:
                if msg_id in self.message_base.messages:
                    msg = self.message_base.messages[msg_id]
                    result.append((msg.uid, msg.sender_id, msg.receiver_id))
                    
            return result
            
        except Exception as e:
            logger.error(f"Error in get_unread_messages: {str(e)}")
            return []
    
    def get_message_info(self, user_id: int, message_id: int) -> Tuple[bool, int, str, int]:
        """
        Get information about a specific message.
        
        Args:
            user_id: User ID requesting the info
            message_id: Message ID
            
        Returns:
            Tuple[bool, int, str, int]: (read_flag, sender_id, content, timestamp)
        """
        # This can work on any node, doesn't need to be the leader
        try:
            # Check if message exists
            if message_id not in self.message_base.messages:
                return (False, 0, "", 0)
                
            # Get message
            msg = self.message_base.messages[message_id]
            
            # Check if user is sender or receiver
            if msg.sender_id != user_id and msg.receiver_id != user_id:
                return (False, 0, "", 0)  # User not authorized to view this message
                
            return (msg.has_been_read, msg.sender_id, msg.contents, msg.timestamp)
            
        except Exception as e:
            logger.error(f"Error in get_message_info: {str(e)}")
            return (False, 0, "", 0)
    
    def get_username_by_id(self, user_id: int) -> str:
        """
        Get username from user ID.
        
        Args:
            user_id: User ID
            
        Returns:
            str: Username, or empty string if not found
        """
        # This can work on any node, doesn't need to be the leader
        try:
            if user_id in self.user_base.users:
                return self.user_base.users[user_id].username
            return ""
        except Exception as e:
            logger.error(f"Error in get_username_by_id: {str(e)}")
            return ""
    
    def get_user_by_username(self, username: str) -> Tuple[bool, Optional[int]]:
        """
        Get user ID from username.
        
        Args:
            username: Username to look up
            
        Returns:
            Tuple[bool, Optional[int]]: (found, user_id)
        """
        # This can work on any node, doesn't need to be the leader
        logger.info(f"(raft_node.py): get_user_by_username called on node {self.node_id} for {username}")
        try:
            user = self.user_trie.get(username)
            if user:
                logger.info(f"(raft_node.py): Found user ID {user.userID} for {username}")
                return (True, user.userID)
            return (False, None)
        except Exception as e:
            logger.info(f"(raft_node.py): No user found for {username}, error: {str(e)}")
            return (False, None)
    
    def stop(self):
        """Stop the node gracefully."""
        self.running = False
        if self.raft_thread.is_alive():
            self.raft_thread.join(timeout=1)
        
        logger.info(f"Stopping Raft node {self.node_id}")
<|MERGE_RESOLUTION|>--- conflicted
+++ resolved
@@ -1,1401 +1,1379 @@
-# raft_node.py
-import os
-import sys
-import time
-import json
-import random
-import threading
-import sqlite3
-import grpc
-import hashlib
-from concurrent import futures
-from typing import Dict, List, Optional, Tuple, Set, Any
-from collections import deque
-import logging
-
-# Existing imports
-import exp_pb2
-import exp_pb2_grpc
-from core_entities import User, Message
-from core_structures import GlobalUserBase, GlobalUserTrie, GlobalSessionTokens, GlobalMessageBase, GlobalConversations
-
-# Configure logging
-logging.basicConfig(
-    level=logging.INFO,
-    format='%(asctime)s [%(levelname)s] %(message)s',
-    handlers=[
-        logging.FileHandler("raft_server.log"),
-        logging.StreamHandler()
-    ]
-)
-logger = logging.getLogger(__name__)
-
-# Define Raft node states
-class NodeState:
-    FOLLOWER = "FOLLOWER"
-    CANDIDATE = "CANDIDATE"
-    LEADER = "LEADER"
-
-class RaftNode(exp_pb2_grpc.RaftServiceServicer):
-    """Implementation of a Raft consensus node for the chat system."""
-    
-    def __init__(self, node_id: str, cluster_config: Dict[str, str], data_dir: str):
-        """
-        Initialize a Raft node.
-        
-        Args:
-            node_id: Unique identifier for this node
-            cluster_config: Dict mapping node_ids to "host:port" addresses
-            data_dir: Directory to store persistent data
-        """
-        self.node_id = node_id
-        self.cluster_config = cluster_config
-        self.address = cluster_config[node_id]
-        self.data_dir = data_dir
-        
-        # Ensure data directory exists
-        os.makedirs(data_dir, exist_ok=True)
-        
-        # Initialize Raft state
-        self.state = NodeState.FOLLOWER
-        self.current_term = 0
-        self.voted_for = None
-        self.leader_id = None
-        
-        # Log entries and commit index
-        self.log = []  # List of (term, command) entries
-        self.commit_index = -1
-        self.last_applied = -1
-        
-        # Leader state (initialized when becoming leader)
-        self.next_index = {}  # Dict mapping node_id to next log index
-        self.match_index = {}  # Dict mapping node_id to highest log index known to be replicated
-        
-        # Timing variables
-        self.election_timeout = self._generate_election_timeout()
-        self.last_heartbeat = time.time()
-        
-        # Initialize database connection
-        self.db_path = os.path.join(data_dir, f"node_{node_id}.db")
-        self._init_database()
-        
-        # Initialize in-memory state (loaded from persistent storage)
-        self.user_base = GlobalUserBase()
-        self.user_trie = GlobalUserTrie()
-        self.session_tokens = GlobalSessionTokens()
-        self.message_base = GlobalMessageBase()
-        self.conversations = GlobalConversations()
-        
-        # Load state from database
-        self._load_state_from_db()
-        
-        # Initialize peers (gRPC connections to other nodes)
-        self.peers = {}
-        self.unreachable_peers = set()
-        self._init_peer_connections()
-        
-        # Start background threads
-        self.running = True
-        self.raft_thread = threading.Thread(target=self._run_raft_loop)
-        self.raft_thread.daemon = True
-        self.raft_thread.start()
-        
-        logger.info(f"Initialized Raft node {self.node_id} at {self.address}")
-    
-    def _init_database(self):
-        """Initialize the SQLite database for persistent storage."""
-        conn = sqlite3.connect(self.db_path)
-        c = conn.cursor()
-        
-        # Create tables if they don't exist
-        
-        # Raft state table
-        c.execute('''
-        CREATE TABLE IF NOT EXISTS raft_state (
-            key TEXT PRIMARY KEY,
-            value TEXT
-        )
-        ''')
-        
-        # Log entries table
-        c.execute('''
-        CREATE TABLE IF NOT EXISTS log_entries (
-        log_index INTEGER PRIMARY KEY,
-        term INTEGER,
-        command TEXT
-        )
-        ''')
-        
-        # Users table
-        c.execute('''
-        CREATE TABLE IF NOT EXISTS users (
-            user_id INTEGER PRIMARY KEY,
-            username TEXT UNIQUE,
-            password_hash TEXT,
-            data TEXT
-        )
-        ''')
-        
-        # Messages table
-        c.execute('''
-        CREATE TABLE IF NOT EXISTS messages (
-            message_id INTEGER PRIMARY KEY,
-            sender_id INTEGER,
-            receiver_id INTEGER,
-            content TEXT,
-            has_been_read INTEGER,
-            timestamp INTEGER
-        )
-        ''')
-        
-        # Session tokens table
-        c.execute('''
-        CREATE TABLE IF NOT EXISTS session_tokens (
-            user_id INTEGER PRIMARY KEY,
-            token TEXT,
-            expiry INTEGER
-        )
-        ''')
-        
-        conn.commit()
-        conn.close()
-        
-        logger.info(f"Database initialized at {self.db_path}")
-    
-    def _load_state_from_db(self):
-        """Load the node's state from the database."""
-        
-        conn = sqlite3.connect(self.db_path)
-        c = conn.cursor()
-        
-        # Load Raft state
-        c.execute("SELECT key, value FROM raft_state")
-        raft_state = dict(c.fetchall())
-        
-        if "current_term" in raft_state:
-            self.current_term = int(raft_state["current_term"])
-        if "voted_for" in raft_state:
-            self.voted_for = raft_state["voted_for"] if raft_state["voted_for"] != "None" else None
-        if "commit_index" in raft_state:
-            self.commit_index = int(raft_state["commit_index"])
-        
-        # Load log entries
-        c.execute("SELECT term, command FROM log_entries ORDER BY log_index ASC")
-        self.log = [(term, json.loads(command)) for term, command in c.fetchall()]
-        
-        
-        # Load users
-        c.execute("SELECT user_id, username, password_hash, data FROM users")
-        for user_id, username, password_hash, data in c.fetchall():
-            logger.info(f"(raft_node.py) _load_state_from_db: Loading user from DB: {user_id}, {username}, data: {data}")
-
-            user_data = json.loads(data)
-            user = User(user_id, username, password_hash)
-            user.unread_messages = deque(user_data.get("unread_messages", []))
-            user.recent_conversants = user_data.get("recent_conversants", [])
-            
-            self.user_base.users[user_id] = user
-            self.user_trie.add(username, user)
-
-        # Load messages
-        c.execute("SELECT message_id, sender_id, receiver_id, content, has_been_read, timestamp FROM messages")
-        for msg_id, sender_id, receiver_id, content, has_been_read, timestamp in c.fetchall():
-            message = Message(
-                msg_id, 
-                content, 
-                sender_id, 
-                receiver_id,
-                bool(has_been_read),
-                timestamp
-            )
-            self.message_base.messages[msg_id] = message
-            
-            # Update conversation
-            conversation_key = tuple(sorted([sender_id, receiver_id]))
-            self.conversations.conversations[conversation_key].append(message)
-        
-        # Clean up expired tokens
-        self._cleanup_expired_tokens()
-                
-        # Load session tokens
-        c.execute("SELECT user_id, token, expiry FROM session_tokens WHERE expiry > ?", (int(time.time()),))
-        for user_id, token, expiry in c.fetchall():
-            self.session_tokens.tokens[user_id] = token
-
-        logger.info(f"(raft_node.py) _load_state_from_db: Loaded {len(self.user_base.users)} users and {len(self.message_base.messages)} messages from DB")
-        logger.info(f"(raft_node.py) _load_state_from_db: loaded {len(self.session_tokens.tokens)} session tokens.")
-
-        conn.close()
-
-        self.state = NodeState.FOLLOWER
-        self.leader_id = None
-        self.voted_for = None
-        # self.last_heartbeat = 0
-        self.last_heartbeat = time.time()
-
-        # Update next_user_id and next_message_id based on existing data
-        if self.user_base.users:
-            self.user_base._next_user_id = max(self.user_base.users.keys()) + 1
-        if self.message_base.messages:
-            self.message_base._next_message_id = max(self.message_base.messages.keys()) + 1
-        
-        # logger.info(f"Loaded state from database: {len(self.user_base.users)} users, {len(self.message_base.messages)} messages")
-    
-    def _persist_raft_state(self):
-        """Persist Raft state to the database."""
-        conn = sqlite3.connect(self.db_path)
-        c = conn.cursor()
-        
-        c.execute("DELETE FROM raft_state")
-        c.execute("INSERT INTO raft_state VALUES (?, ?)", ("current_term", str(self.current_term)))
-        c.execute("INSERT INTO raft_state VALUES (?, ?)", ("voted_for", str(self.voted_for)))
-        c.execute("INSERT INTO raft_state VALUES (?, ?)", ("commit_index", str(self.commit_index)))
-        
-        conn.commit()
-        conn.close()
-    
-    def _persist_log_entry(self, index: int, term: int, command: Dict):
-        """Persist a log entry to the database."""
-        conn = sqlite3.connect(self.db_path)
-        c = conn.cursor()
-        
-        c.execute("INSERT OR REPLACE INTO log_entries VALUES (?, ?, ?)",
-                 (index, term, json.dumps(command)))
-        
-        conn.commit()
-        conn.close()
-    
-    def _persist_user(self, user: User):
-        """Persist a user to the database."""
-        conn = sqlite3.connect(self.db_path)
-        c = conn.cursor()
-        
-        # Serialize user data
-        user_data = {
-            "unread_messages": list(user.unread_messages),
-            "recent_conversants": user.recent_conversants
-        }
-        print(f"Persisting user: {user.userID}, {user.username}, {user_data}")
-        
-        c.execute("INSERT OR REPLACE INTO users VALUES (?, ?, ?, ?)",
-                 (user.userID, user.username, user.passwordHash, json.dumps(user_data)))
-        
-        conn.commit()
-        conn.close()
-    
-    def _persist_message(self, message: Message):
-        """Persist a message to the database."""
-        conn = sqlite3.connect(self.db_path)
-        c = conn.cursor()
-        
-        c.execute("INSERT OR REPLACE INTO messages VALUES (?, ?, ?, ?, ?, ?)",
-                 (message.uid, message.sender_id, message.receiver_id, 
-                  message.contents, int(message.has_been_read), message.timestamp))
-        
-        conn.commit()
-        conn.close()
-    
-    def _persist_session_token(self, user_id: int, token: str, expiry: int = None):
-        """Persist a session token to the database."""
-        if expiry is None:
-            # Default expiry: 1 day
-            expiry = int(time.time()) + 24 * 60 * 60
-            
-        conn = sqlite3.connect(self.db_path)
-        c = conn.cursor()
-        
-        c.execute("INSERT OR REPLACE INTO session_tokens VALUES (?, ?, ?)",
-                 (user_id, token, expiry))
-        
-        conn.commit()
-        conn.close()
-    
-    def _cleanup_expired_tokens(self):
-        current_time = int(time.time())
-
-        # Clean up from database
-        conn = sqlite3.connect(self.db_path)
-        c = conn.cursor()
-        c.execute("DELETE FROM session_tokens WHERE expiry < ?", (current_time,))
-        expired_users = [row[0] for row in c.execute("SELECT user_id FROM session_tokens WHERE expiry < ?", (current_time,))]
-        conn.commit()
-        conn.close()
-        
-        # Clean up from memory
-        for user_id in expired_users:
-            if user_id in self.session_tokens.tokens:
-                del self.session_tokens.tokens[user_id]
-
-    def _generate_election_timeout(self):
-        """Generate a random election timeout between 150-300ms."""
-        # return random.uniform(0.3, 0.6)  # in seconds for easier testing
-        # return random.uniform(10.0, 13.0)
-        return random.uniform(5.0, 7.0)
-    
-    def _init_peer_connections(self):
-        """Initialize gRPC connections to peer nodes."""
-        print(f"[DEBUG] Node {self.node_id} initializing peer connections")
-        self.unreachable_peers = set()
-        for node_id, address in self.cluster_config.items():
-            if node_id != self.node_id:
-                try:
-                    print(f"[DEBUG] Node {self.node_id} connecting to peer {node_id} at {address}")
-                    channel = grpc.insecure_channel(address)
-                    stub = exp_pb2_grpc.RaftServiceStub(channel)
-                    self.peers[node_id] = stub
-                    print(f"[DEBUG] Successfully created stub for {node_id}")
-                except Exception as e:
-                    print(f"[DEBUG] Error creating stub for {node_id}: {str(e)}")
-                # channel = grpc.insecure_channel(address)
-                # stub = exp_pb2_grpc.RaftServiceStub(channel)
-                # self.peers[node_id] = stub
-    
-                
-    def _run_raft_loop(self):
-<<<<<<< HEAD
-    """Main Raft algorithm loop."""
-    while self.running:
-        current_time = time.time()
-        time_since_heartbeat = (current_time - self.last_heartbeat) * 1000  # Convert to ms
-        
-        if self.state == NodeState.FOLLOWER:
-            # Check if election timeout has elapsed
-            if time_since_heartbeat > self.election_timeout:
-                logger.info(f"Node {self.node_id} election timeout elapsed: {time_since_heartbeat:.2f}ms > {self.election_timeout}ms")
-                self._become_candidate()
-        
-        elif self.state == NodeState.CANDIDATE:
-            # Start election
-            self._start_election()
-        
-        elif self.state == NodeState.LEADER:
-            # Send heartbeats/AppendEntries more frequently (every 50ms)
-            if time_since_heartbeat > 50:
-=======
-        """Main Raft algorithm loop."""
-        while self.running:
-            current_time = time.time()
-            
-            if self.state == NodeState.FOLLOWER:
-                logger.info(f"(raft_node.py): Node {self.node_id}: current_time={current_time}, last_heartbeat={self.last_heartbeat}, timeout={self.election_timeout}")
-                # Check if election timeout has elapsed
-                if current_time - self.last_heartbeat > self.election_timeout:
-                    logger.debug("Election timeout reached, triggering _become_candidate()")
-                    self._become_candidate()
-            
-            elif self.state == NodeState.CANDIDATE:
-                logger.info("Node is candidate; starting election (_start_election())")
-                # Start election
-                self._start_election()
-            
-            elif self.state == NodeState.LEADER:
-                logger.info("Node is leader; sending heartbeats")
-                # Send heartbeats/AppendEntries
->>>>>>> 1d3cd3f3
-                self._send_heartbeats()
-                self.last_heartbeat = current_time
-        
-        # Apply committed entries to state machine
-        self._apply_committed_entries()
-        
-        # Sleep briefly to avoid consuming too much CPU
-        time.sleep(0.05)
-    
-    def _become_candidate(self):
-        """Transition to candidate state and start an election."""
-        self.state = NodeState.CANDIDATE
-        self.current_term += 1
-        self.voted_for = self.node_id
-        self.election_timeout = self._generate_election_timeout()
-        self.last_heartbeat = time.time()
-        logger.debug(f"Node {self.node_id} becomes candidate for term {self.current_term}. New election timeout: {self.election_timeout}")
-        self._persist_raft_state()
-        
-        logger.info(f"Node {self.node_id} became candidate for term {self.current_term}")
-    
-    def _start_election(self):
-        """Start a leader election."""
-        # Increment current term and vote for self
-        self._init_peer_connections()
-        self.unreachable_peers.clear()
-        votes_received = 1  # Vote for self
-        reachable_peers = []
-        logger.debug(f"Node {self.node_id}: Starting election for term {self.current_term}")
-
-        for peer_id in self.cluster_config:
-            if peer_id == self.node_id:
-                continue
-            if peer_id in self.unreachable_peers:
-                continue  # Skip peers that are already marked as unreachable.
-            stub = self.peers.get(peer_id)
-            if not stub:
-                continue  # If there's no stub, skip this peer.
-            try:
-                request = exp_pb2.RequestVoteRequest(
-                    term=self.current_term,
-                    candidate_id=self.node_id,
-                    last_log_index=len(self.log) - 1,
-                    last_log_term=self.log[-1][0] if self.log else 0
-                )
-                # Use a short timeout to quickly fail if the peer is unreachable.
-                response = stub.RequestVote(request, timeout=20.0)
-                reachable_peers.append(peer_id)
-                if response.vote_granted:
-                    votes_received += 1
-                # If the peer has a higher term, immediately revert to follower.
-                if response.term > self.current_term:
-                    self.current_term = response.term
-                    self.state = NodeState.FOLLOWER
-                    self.voted_for = None
-                    self._persist_raft_state()
-                    logger.info(f"Node {self.node_id} reverted to follower (higher term {response.term}).")
-                    return
-            except Exception as e:
-                # Mark this peer as unreachable so that we skip it in subsequent election rounds.
-                self.unreachable_peers.add(peer_id)
-                logger.warning(f"Marking peer {peer_id} as unreachable: {str(e)}")
-
-        # Calculate the effective total nodes (self plus all reachable peers)
-        effective_total = len(reachable_peers) + 1
-        quorum_threshold = (effective_total // 2) + 1
-        logger.info(f"Election: votes_received={votes_received}, quorum_threshold={quorum_threshold}, reachable_peers={reachable_peers}")
-
-        if votes_received >= quorum_threshold:
-            self._become_leader()
-        else:
-            logger.warning("Not enough votes received in election. Retrying election cycle...")
-            self._become_candidate()
-        
-    def _become_leader(self):
-        """Transition to leader state."""
-        self.state = NodeState.LEADER
-        self.leader_id = self.node_id
-        
-        # Initialize leader state
-        self.next_index = {node_id: len(self.log) for node_id in self.cluster_config if node_id != self.node_id}
-        self.match_index = {node_id: -1 for node_id in self.cluster_config if node_id != self.node_id}
-        
-        logger.info(f"Node {self.node_id} became leader for term {self.current_term}")
-        
-        # Send immediate heartbeats
-        self._send_heartbeats()
-    
-    def _send_heartbeats(self):
-        """Send AppendEntries RPCs to all peers (as heartbeats or to replicate logs)."""
-        # self._init_peer_connections()
-        for peer_id, stub in self.peers.items():
-            try:
-                next_idx = self.next_index.get(peer_id, 0)
-                prev_log_index = next_idx - 1
-                prev_log_term = self.log[prev_log_index][0] if prev_log_index >= 0 and self.log else 0
-                
-                # Get entries to send
-                entries = self.log[next_idx:] if next_idx < len(self.log) else []
-                
-                # Convert entries to protobuf format
-                pb_entries = []
-                for term, command in entries:
-                    log_entry = exp_pb2.LogEntry(
-                        term=term,
-                        command=json.dumps(command)
-                    )
-                    pb_entries.append(log_entry)
-                
-                request = exp_pb2.AppendEntriesRequest(
-                    term=self.current_term,
-                    leader_id=self.node_id,
-                    prev_log_index=prev_log_index,
-                    prev_log_term=prev_log_term,
-                    entries=pb_entries,
-                    leader_commit=self.commit_index
-                )
-                
-                response = stub.AppendEntries(request, timeout=1)
-                
-                if response.success:
-                    # Update nextIndex and matchIndex for this follower
-                    if pb_entries:
-                        self.next_index[peer_id] = next_idx + len(pb_entries)
-                        self.match_index[peer_id] = self.next_index[peer_id] - 1
-                else:
-                    # If AppendEntries fails because of log inconsistency
-                    if self.next_index[peer_id] > 0:
-                        self.next_index[peer_id] -= 1
-                
-                # If we discover a higher term, revert to follower
-                if response.term > self.current_term:
-                    self.current_term = response.term
-                    self.state = NodeState.FOLLOWER
-                    self.voted_for = None
-                    self.leader_id = None
-                    self._persist_raft_state()
-                    logger.info(f"Node {self.node_id} reverted to follower (higher term)")
-                    return
-                
-            except Exception as e:
-                logger.warning(f"Failed to send AppendEntries to {peer_id}: {str(e)}")
-        
-        # Update commit index based on matchIndex values
-        self._update_commit_index()
-        
-        # Reset heartbeat timer
-        self.last_heartbeat = time.time()
-
-
-
-    def _update_commit_index(self):
-        if self.state != NodeState.LEADER:
-            return
-
-        # healthy_count = 1 + sum(1 for peer in self.peers if self.match_index.get(peer, -1) != -1)
-        # if healthy_count < (len(self.cluster_config) // 2) + 1:
-            # logger.warning("Not enough healthy nodes to reach quorum; commit index not updated.")
-            # return
-        
-        # Leader's own log is always replicated locally.
-        leader_index = len(self.log) - 1
-
-        # Select healthy peers (those that have a valid match index, not -1)
-        healthy_match_indices = [self.match_index[peer_id] for peer_id in self.peers 
-                                 if self.match_index.get(peer_id, -1) != -1]
-
-        # Include the leader's own index.
-        effective_indices = [leader_index] + healthy_match_indices
-        effective_indices_sorted = sorted(effective_indices, reverse=True)
-        logger.info(f"Effective match indices: {effective_indices_sorted}")
-
-        # Determine quorum based on the effective number of nodes.
-        quorum_count = (len(effective_indices) // 2) + 1
-        quorum_index = effective_indices_sorted[quorum_count - 1]
-        logger.info(f"Calculated quorum index: {quorum_index}")
-
-        # Update commit index for log entries from the current term, up to the quorum index.
-        for i in range(self.commit_index + 1, quorum_index + 1):
-            if i < len(self.log) and self.log[i][0] == self.current_term:
-                self.commit_index = i
-                self._persist_raft_state()
-                logger.info(f"Commit index updated to {i}")
-                break
-
-
-    """
-    def _update_commit_index(self):
-        if self.state != NodeState.LEADER:
-            return
-
-        # Log the current match_index values
-        logger.info(f"Current match_index dict: {self.match_index}")
-    
-        # Compute a list only for peers that have a match_index entry.
-        indices = [self.match_index[peer_id] for peer_id in self.peers if peer_id in self.match_index]
-        if not indices:
-            logger.info("No match indices available")
-            return
-
-        match_indices = sorted(indices, reverse=True)
-        logger.info(f"Sorted match indices: {match_indices}")
-
-        # Calculate majority using the count of peers in self.peers (or consider filtering unreachable peers)
-        majority_idx = match_indices[len(self.peers) // 2]
-        logger.info(f"Calculated majority index: {majority_idx}")
-
-        # Only update commit index for entries from the current term
-        for i in range(self.commit_index + 1, majority_idx + 1):
-            if i < len(self.log) and self.log[i][0] == self.current_term:
-                self.commit_index = i
-                self._persist_raft_state()
-                logger.info(f"Commit index updated to {i}")
-                break
-
-        
-
-    def _update_commit_index(self):
-        if self.state != NodeState.LEADER:
-            return
-        
-        # Sort matchIndex values in descending order
-        match_indices = sorted([self.match_index[peer_id] for peer_id in self.peers], reverse=True)
-        
-        # Find the highest index that has been replicated to a majority of servers
-        majority_idx = match_indices[len(self.peers) // 2]
-        
-        # Only update commit index for entries from current term
-        for i in range(self.commit_index + 1, majority_idx + 1):
-            if i < len(self.log) and self.log[i][0] == self.current_term:
-                self.commit_index = i
-                self._persist_raft_state()
-                break
-    """
-    
-    def _apply_committed_entries(self):
-        """Apply committed log entries to the state machine."""
-        while self.last_applied < self.commit_index:
-            self.last_applied += 1
-            
-            if self.last_applied < len(self.log):
-                entry = self.log[self.last_applied]
-                self._apply_command(entry[1])
-                
-                logger.debug(f"Applied command at index {self.last_applied}")
-    
-    def _apply_command(self, command: Dict):
-        """Apply a command to the state machine."""
-        cmd_type = command.get("type")
-        
-        if cmd_type == "CREATE_ACCOUNT":
-            username = command["username"]
-            password_hash = command["password_hash"]
-            user_id = command["user_id"]
-            session_token = command["session_token"]
-            
-            # Create user
-            user = User(user_id, username, password_hash)
-            self.user_base.users[user_id] = user
-            self.user_trie.add(username, user)
-
-            self.session_tokens.tokens[user_id] = session_token
-            self._persist_session_token(user_id, session_token)
-    
-            # Persist user
-            self._persist_user(user)
-            
-        elif cmd_type == "DELETE_ACCOUNT":
-            user_id = command["user_id"]
-            
-            if user_id in self.user_base.users:
-                user = self.user_base.users[user_id]
-                
-                # Delete from database
-                conn = sqlite3.connect(self.db_path)
-                c = conn.cursor()
-                c.execute("DELETE FROM users WHERE user_id = ?", (user_id,))
-                c.execute("DELETE FROM session_tokens WHERE user_id = ?", (user_id,))
-                conn.commit()
-                conn.close()
-                
-                # Delete from memory
-                self.user_trie.delete(user.username)
-                del self.user_base.users[user_id]
-                if user_id in self.session_tokens.tokens:
-                    del self.session_tokens.tokens[user_id]
-                
-                # Handle deletion of associated data (messages, etc.)
-                # In a real implementation, you might want to cascade delete messages
-                
-        elif cmd_type == "SEND_MESSAGE":
-            
-            message_id = command["message_id"]
-            sender_id = command["sender_id"]
-            receiver_id = command["receiver_id"]
-            content = command["content"]
-            timestamp = command["timestamp"]
-
-            logger.info(f"(raft_node.py): _apply_command => SEND_MESSAGE from {sender_id} to {receiver_id}")
-            logger.info(f"(raft_node.py): Inserting message id={message_id} into message_base and conversations.")
-           
-            # Create message
-            message = Message(
-                message_id,
-                content,
-                sender_id,
-                receiver_id,
-                False,  # Not read yet
-                timestamp
-            )
-            
-            # Update state
-            self.message_base.messages[message_id] = message
-
-            # TODO: dump content of self.conversations before and after
-            logger.info(f"(raft_node.py) Before append, keys={list(self.conversations.conversations.keys())}")
-            # Update conversation
-            conversation_key = tuple(sorted([sender_id, receiver_id]))
-            self.conversations.conversations[conversation_key].append(message)
-            
-            logger.info(
-                f"(raft_node.py) After append, keys={list(self.conversations.conversations.keys())}. "
-                f"Added conversation_key={conversation_key} message_id={message_id}"
-            )
-            
-            # Update unread messages for receiver
-            if receiver_id in self.user_base.users:
-                self.user_base.users[receiver_id].add_unread_message(message_id)
-                
-                # Update recent conversants
-                if sender_id in self.user_base.users:
-                    self.user_base.users[sender_id].update_recent_conversant(receiver_id)
-                    self.user_base.users[receiver_id].update_recent_conversant(sender_id)
-                    
-                    # Persist updated users
-                    self._persist_user(self.user_base.users[sender_id])
-                    self._persist_user(self.user_base.users[receiver_id])
-            
-            # Persist message
-            self._persist_message(message)
-            
-        elif cmd_type == "MARK_READ":
-            user_id = command["user_id"]
-            message_id = command["message_id"]
-            
-            if message_id in self.message_base.messages:
-                message = self.message_base.messages[message_id]
-                message.has_been_read = True
-                
-                # Update user's unread messages
-                if user_id in self.user_base.users:
-                    self.user_base.users[user_id].mark_message_read(message_id)
-                    self._persist_user(self.user_base.users[user_id])
-                
-                # Persist updated message
-                self._persist_message(message)
-        
-        elif cmd_type == "READ_MESSAGES":
-            user_id = command["user_id"]
-            count = command["count"]
-            
-            if user_id in self.user_base.users:
-                user = self.user_base.users[user_id]
-                marked_count = 0
-                
-                # Mark up to 'count' messages as read
-                for _ in range(count):
-                    if not user.unread_messages:
-                        break
-                    
-                    message_id = user.unread_messages.popleft()
-                    if message_id in self.message_base.messages:
-                        self.message_base.messages[message_id].has_been_read = True
-                        self._persist_message(self.message_base.messages[message_id])
-                        marked_count += 1
-                
-                # Persist the updated user
-                self._persist_user(user)
-                
-                logger.info(f"Marked {marked_count} messages as read for user {user_id}")
-        
-        elif cmd_type == "DELETE_MESSAGE":
-            message_id = command["message_id"]
-            
-            if message_id in self.message_base.messages:
-                message = self.message_base.messages[message_id]
-                
-                # Remove from conversations
-                conversation_key = tuple(sorted([message.sender_id, message.receiver_id]))
-                if conversation_key in self.conversations.conversations:
-                    self.conversations.conversations[conversation_key] = [
-                        msg for msg in self.conversations.conversations[conversation_key]
-                        if msg.uid != message_id
-                    ]
-                
-                # Remove from user's unread messages if applicable
-                if message.receiver_id in self.user_base.users:
-                    user = self.user_base.users[message.receiver_id]
-                    if message_id in user.unread_messages:
-                        user.mark_message_read(message_id)
-                        self._persist_user(user)
-                
-                # Delete from database
-                conn = sqlite3.connect(self.db_path)
-                c = conn.cursor()
-                c.execute("DELETE FROM messages WHERE message_id = ?", (message_id,))
-                conn.commit()
-                conn.close()
-                
-                # Remove from message base
-                del self.message_base.messages[message_id]
-                
-                logger.info(f"Deleted message {message_id}")
-    
-    # RPC handlers
-    
-    def AppendEntries(self, request, context):
-        """Handle AppendEntries RPC."""
-        # Reset heartbeat timer since we heard from the leader
-        self.last_heartbeat = time.time()
-        
-        # If term < currentTerm, reject
-        if request.term < self.current_term:
-            return exp_pb2.AppendEntriesResponse(term=self.current_term, success=False)
-        
-        # If we discover a higher term, update our term
-        if request.term > self.current_term:
-            self.current_term = request.term
-            self.state = NodeState.FOLLOWER
-            self.voted_for = None
-            self._persist_raft_state()
-        
-        # Always accept current leader
-        self.leader_id = request.leader_id
-        
-        # Log consistency check
-        log_ok = (request.prev_log_index == -1 or 
-                  (request.prev_log_index < len(self.log) and 
-                   (request.prev_log_index == -1 or self.log[request.prev_log_index][0] == request.prev_log_term)))
-        
-        if not log_ok:
-            return exp_pb2.AppendEntriesResponse(term=self.current_term, success=False)
-        
-        # Process entries
-        if request.entries:
-            # If existing entries conflict with new ones, delete them
-            if request.prev_log_index + 1 < len(self.log):
-                self.log = self.log[:request.prev_log_index + 1]
-            
-            # Append new entries
-            for entry in request.entries:
-                self.log.append((entry.term, json.loads(entry.command)))
-                self._persist_log_entry(len(self.log) - 1, entry.term, json.loads(entry.command))
-        
-        # Update commit index
-        if request.leader_commit > self.commit_index:
-            self.commit_index = min(request.leader_commit, len(self.log) - 1)
-            self._persist_raft_state()
-        
-        return exp_pb2.AppendEntriesResponse(term=self.current_term, success=True)
-    
-    def RequestVote(self, request, context):
-        """Handle RequestVote RPC."""
-        logger.info(f"Received RequestVote from candidate {request.candidate_id} for term {request.term}")
-        logger.info(f"My current term: {self.current_term}, voted_for: {self.voted_for}")
-        # If term < currentTerm, reject
-        if request.term < self.current_term:
-            logger.info("Candidate's term is lower than my term. Rejecting vote.")
-            return exp_pb2.RequestVoteResponse(term=self.current_term, vote_granted=False)
-        
-        # If term > currentTerm, update term and convert to follower
-        if request.term > self.current_term:
-            logger.info("Candidate's term is higher. Updating my term and resetting vote.")
-            self.current_term = request.term
-            self.state = NodeState.FOLLOWER
-            self.voted_for = None
-            self._persist_raft_state()
-        
-        # Determine if candidate's log is at least as up-to-date as ours
-        last_log_index = len(self.log) - 1
-        last_log_term = self.log[last_log_index][0] if self.log else 0
-        
-        logger.info(f"My last log index: {last_log_index}, last log term: {last_log_term}")
-        logger.info(f"Candidate's last log index: {request.last_log_index}, term: {request.last_log_term}")
-
-        log_ok = (request.last_log_term > last_log_term or 
-                 (request.last_log_term == last_log_term and 
-                  request.last_log_index >= last_log_index))
-        
-        # Grant vote if we haven't voted for someone else and log is ok
-        vote_granted = (self.voted_for is None or self.voted_for == request.candidate_id) and log_ok
-        
-        if vote_granted:
-            logger.info(f"Granting vote to candidate {request.candidate_id}.")
-            self.voted_for = request.candidate_id
-            self.last_heartbeat = time.time()  # Reset timer when granting vote
-            self._persist_raft_state()
-        else:
-            logger.info(f"Not granting vote to candidate {request.candidate_id}. "
-                        f"Already voted for {self.voted_for} or log condition not met.")
-        
-        return exp_pb2.RequestVoteResponse(term=self.current_term, vote_granted=vote_granted)
-    
-    # Client-facing methods
-    
-    def create_account(self, username: str, password_hash: str) -> Tuple[bool, str]:
-        logger.info("(raft_node.py): Attempting to create account for %s", username)
-        """Create a new user account."""
-        # Check if this node is the leader
-        if self.state != NodeState.LEADER:
-            if self.leader_id and self.leader_id in self.peers:
-                logger.info("(raft_node.py): Node is not the leader. Attempting to forward request.")
-                # Forward to leader
-                try:
-                    stub = self.peers[self.leader_id]
-                    response = stub.CreateAccount(
-                        exp_pb2.CreateAccountRequest(username=username, password_hash=password_hash))
-                    return True, response.session_token
-                except Exception as e:
-                    logger.error(f"Failed to forward create_account to leader: {str(e)}")
-                    return False, ""
-            else:
-                # No known leader, inform client
-                return False, ""
-        
-        # Leader processing
-        try:
-            # Check if username exists
-            logger.info(f"(raft_node.py): Checking if username {username} already exists: {self.user_trie.get(username)}")
-            if self.user_trie.get(username):
-                logger.info(f"(raft_node.py): Username {username} already exists")
-                return False, "Username already exists"
-
-            user_id = -1
-            
-            # Generate user ID
-            if self.user_base._deleted_user_ids:
-                user_id = self.user_base._deleted_user_ids.pop()
-            else:
-                user_id = self.user_base._next_user_id
-                self.user_base._next_user_id += 1
-
-            logger.info(f"(raft_node.py): Assigned user ID {user_id} for new account {username}")
-                
-            # Generate session token
-            token = hashlib.sha256(f"{user_id}_{hash(time.time())}".encode()).hexdigest()
-            self.session_tokens.tokens[user_id] = token
-            
-            # Persist session token
-            self._persist_session_token(user_id, token)
-            
-            # Create log entry
-            command = {
-                "type": "CREATE_ACCOUNT",
-                "username": username,
-                "password_hash": password_hash,
-                "user_id": user_id,
-                "session_token": token,
-                "timestamp": int(time.time())
-            }
-
-            logger.info("(raft_node.py): Appending CREATE_ACCOUNT log entry for user %s", username)
-            # Append to log
-            appended_index = len(self.log)
-            self.log.append((self.current_term, command))
-            self._persist_log_entry(len(self.log) - 1, self.current_term, command)
-
-            start_time = time.time()
-            while True:
-                if self.commit_index >= appended_index and self.last_applied >= appended_index:
-                    break
-                if time.time() - start_time > 5.0:
-                    logger.warning("Timed out waiting for CREATE_ACCOUNT entry to commit/apply.")
-                    return (False, "Timeout waiting for commit/apply.")
-                time.sleep(0.01)
-            
-            logger.info("(raft_node.py): Successfully created account. Returning to client.")
-            # Return success and session token
-            return True, token
-            
-        except Exception as e:
-            logger.error(f"Error in create_account: {str(e)}")
-            return False, ""
-    
-    def login(self, username: str, password_hash: str) -> Tuple[bool, int, str, int]:
-        """
-        Log into an existing account.
-        
-        Args:
-            username: Username to log in with
-            password_hash: Hashed password to validate
-            
-        Returns:
-            Tuple[bool, int, str, int]: (success, user_id, session_token, unread_count)
-        """
-        # This can work on any node, doesn't need to be the leader
-        try:
-            # Find the user
-            user = self.user_trie.get(username)
-            if not user:
-                return (False, 0, "", 0)
-                
-            # Check password
-            if user.passwordHash != password_hash:
-                return (False, 0, "", 0)
-                
-            # Generate session token
-            token = hashlib.sha256(f"{user.userID}_{hash(time.time())}".encode()).hexdigest()
-            self.session_tokens.tokens[user.userID] = token
-            
-            # Persist session token
-            self._persist_session_token(user.userID, token)
-            
-            # Return success info
-            return (True, user.userID, token, len(user.unread_messages))
-            
-        except Exception as e:
-            logger.error(f"Error in login: {str(e)}")
-            return (False, 0, "", 0)
-    
-    def validate_session(self, user_id: int, session_token: str) -> bool:
-        """
-        Validate that a session token is valid for a user.
-        
-        Args:
-            user_id: The user ID
-            session_token: The session token to validate
-            
-        Returns:
-            bool: True if the token is valid, False otherwise
-        """
-        logger.info(f"(raft_node.py) validate_session: user_id={user_id}, provided_token={session_token[:10]}...")
-        # Check if the user exists
-        if user_id not in self.user_base.users:
-            logger.info("(raft_node.py) no such user_id in user_base")
-            return False
-            
-        # Check if the user has a session token
-        if user_id not in self.session_tokens.tokens:
-            logger.info("(raft_node.py) no session token for that user_id in session_tokens")
-            return False
-            
-        # Check if the token matches
-        stored = self.session_tokens.tokens[user_id]
-        logger.info(f"(raft_node.py) stored_token={stored[:10]}..., provided={session_token[:10]}...")
-        return self.session_tokens.tokens[user_id] == session_token
-    
-    def list_accounts(self, wildcard: str) -> List[str]:
-        """
-        List accounts matching a wildcard pattern.
-        
-        Args:
-            wildcard: Wildcard pattern to match usernames against
-            
-        Returns:
-            List of matching usernames
-        """
-        # This can work on any node, doesn't need to be the leader
-        try:
-            matching_users = self.user_trie.regex_search(wildcard, return_values=False)
-            return sorted(matching_users)
-        except Exception as e:
-            logger.error(f"Error in list_accounts: {str(e)}")
-            return []
-    
-    def display_conversation(self, user_id: int, conversant_id: int) -> List[Message]:
-        """
-        Retrieve the conversation between two users.
-        
-        Args:
-            user_id: First user ID
-            conversant_id: Second user ID
-            
-        Returns:
-            List of Message objects containing the conversation
-        """
-        # This can work on any node, doesn't need to be the leader
-        logger.info(f"(raft_node.py): display_conversation called on node {self.node_id} between {user_id} and {conversant_id}")
-        try:
-            conversation_key = tuple(sorted([user_id, conversant_id]))
-            if conversation_key in self.conversations.conversations:
-                convo = self.conversations.conversations[conversation_key]
-                logger.info(f"(raft_node.py): Found {len(convo)} messages in conversation {conversation_key}")
-                return self.conversations.conversations[conversation_key]
-            return []
-        except Exception as e:
-            logger.info(f"(raft_node.py): No conversation found for {conversation_key}")
-            return []
-    
-    def send_message(self, sender_id: int, recipient_id: int, content: str) -> bool:
-        """
-        Send a message from one user to another.
-        
-        Args:
-            sender_id: ID of the sender
-            recipient_id: ID of the recipient
-            content: Message content
-            
-        Returns:
-            bool: True if successful, False otherwise
-        """
-        # Check if this node is the leader
-        if self.state != NodeState.LEADER:
-            return False  # Only leader can process this
-        
-        try:
-            # Check if sender and recipient exist
-            if sender_id not in self.user_base.users or recipient_id not in self.user_base.users:
-                return False
-            
-            # Generate message ID
-            if self.message_base._deleted_message_ids:
-                message_id = self.message_base._deleted_message_ids.pop()
-            else:
-                message_id = self.message_base._next_message_id
-                self.message_base._next_message_id += 1
-            
-            # Create log entry
-            command = {
-                "type": "SEND_MESSAGE",
-                "message_id": message_id,
-                "sender_id": sender_id,
-                "receiver_id": recipient_id,
-                "content": content,
-                "timestamp": int(time.time())
-            }
-            
-            # Append to log
-            appended_index = len(self.log)
-            self.log.append((self.current_term, command))
-            self._persist_log_entry(len(self.log) - 1, self.current_term, command)
-
-            start_time = time.time()
-            while True:
-                # 1) 'commit_index' means the leader has determined it's safe to apply
-                # 2) 'last_applied' means we *actually* ran _apply_command on it
-                if self.commit_index >= appended_index and self.last_applied >= appended_index:
-                    break
-
-                # If we wait too long, we might want to time out
-                if time.time() - start_time > 5.0:  # 5 second timeout, for example
-                    logger.warning("Timed out waiting for SEND_MESSAGE entry to commit/apply.")
-                    return False
-
-                time.sleep(0.01)  # Sleep briefly to avoid busy loop
-
-            return True
-            
-        except Exception as e:
-            logger.error(f"Error in send_message: {str(e)}")
-            return False
-    
-    def read_messages(self, user_id: int, count: int) -> bool:
-        """
-        Mark a number of messages as read.
-        
-        Args:
-            user_id: User ID
-            count: Number of messages to mark as read
-            
-        Returns:
-            bool: True if successful, False otherwise
-        """
-        # Check if this node is the leader
-        if self.state != NodeState.LEADER:
-            return False  # Only leader can process this
-        
-        try:
-            # Check if user exists
-            if user_id not in self.user_base.users:
-                return False
-            
-            # Create log entry
-            command = {
-                "type": "READ_MESSAGES",
-                "user_id": user_id,
-                "count": count,
-                "timestamp": int(time.time())
-            }
-            
-            # Append to log
-            self.log.append((self.current_term, command))
-            self._persist_log_entry(len(self.log) - 1, self.current_term, command)
-            
-            return True
-            
-        except Exception as e:
-            logger.error(f"Error in read_messages: {str(e)}")
-            return False
-    
-    def mark_message_as_read(self, user_id: int, message_id: int) -> bool:
-        """
-        Mark a specific message as read.
-        
-        Args:
-            user_id: User ID
-            message_id: Message ID
-            
-        Returns:
-            bool: True if successful, False otherwise
-        """
-        # Check if this node is the leader
-        if self.state != NodeState.LEADER:
-            return False  # Only leader can process this
-        
-        try:
-            # Check if user and message exist
-            if user_id not in self.user_base.users or message_id not in self.message_base.messages:
-                return False
-            
-            # Create log entry
-            command = {
-                "type": "MARK_READ",
-                "user_id": user_id,
-                "message_id": message_id,
-                "timestamp": int(time.time())
-            }
-            
-            # Append to log
-            self.log.append((self.current_term, command))
-            self._persist_log_entry(len(self.log) - 1, self.current_term, command)
-            
-            return True
-            
-        except Exception as e:
-            logger.error(f"Error in mark_message_as_read: {str(e)}")
-            return False
-    
-    def delete_message(self, message_id: int) -> bool:
-        """
-        Delete a message.
-        
-        Args:
-            message_id: Message ID to delete
-            
-        Returns:
-            bool: True if successful, False otherwise
-        """
-        # Check if this node is the leader
-        if self.state != NodeState.LEADER:
-            return False  # Only leader can process this
-        
-        try:
-            # Check if message exists
-            if message_id not in self.message_base.messages:
-                return False
-            
-            # Create log entry
-            command = {
-                "type": "DELETE_MESSAGE",
-                "message_id": message_id,
-                "timestamp": int(time.time())
-            }
-            
-            # Append to log
-            self.log.append((self.current_term, command))
-            self._persist_log_entry(len(self.log) - 1, self.current_term, command)
-            
-            return True
-            
-        except Exception as e:
-            logger.error(f"Error in delete_message: {str(e)}")
-            return False
-    
-    def delete_account(self, user_id: int) -> bool:
-        """
-        Delete a user account.
-        
-        Args:
-            user_id: User ID to delete
-            
-        Returns:
-            bool: True if successful, False otherwise
-        """
-        # Check if this node is the leader
-        if self.state != NodeState.LEADER:
-            return False  # Only leader can process this
-        
-        try:
-            # Check if user exists
-            if user_id not in self.user_base.users:
-                return False
-            
-            # Create log entry
-            command = {
-                "type": "DELETE_ACCOUNT",
-                "user_id": user_id,
-                "timestamp": int(time.time())
-            }
-            
-            # Append to log
-            self.log.append((self.current_term, command))
-            self._persist_log_entry(len(self.log) - 1, self.current_term, command)
-            
-            return True
-            
-        except Exception as e:
-            logger.error(f"Error in delete_account: {str(e)}")
-            return False
-    
-    def get_unread_messages(self, user_id: int) -> List[Tuple[int, int, int]]:
-        """
-        Get list of unread messages for a user.
-        
-        Args:
-            user_id: User ID
-            
-        Returns:
-            List of tuples (message_id, sender_id, receiver_id)
-        """
-        # This can work on any node, doesn't need to be the leader
-        try:
-            if user_id not in self.user_base.users:
-                return []
-                
-            user = self.user_base.users[user_id]
-            result = []
-            
-            for msg_id in user.unread_messages:
-                if msg_id in self.message_base.messages:
-                    msg = self.message_base.messages[msg_id]
-                    result.append((msg.uid, msg.sender_id, msg.receiver_id))
-                    
-            return result
-            
-        except Exception as e:
-            logger.error(f"Error in get_unread_messages: {str(e)}")
-            return []
-    
-    def get_message_info(self, user_id: int, message_id: int) -> Tuple[bool, int, str, int]:
-        """
-        Get information about a specific message.
-        
-        Args:
-            user_id: User ID requesting the info
-            message_id: Message ID
-            
-        Returns:
-            Tuple[bool, int, str, int]: (read_flag, sender_id, content, timestamp)
-        """
-        # This can work on any node, doesn't need to be the leader
-        try:
-            # Check if message exists
-            if message_id not in self.message_base.messages:
-                return (False, 0, "", 0)
-                
-            # Get message
-            msg = self.message_base.messages[message_id]
-            
-            # Check if user is sender or receiver
-            if msg.sender_id != user_id and msg.receiver_id != user_id:
-                return (False, 0, "", 0)  # User not authorized to view this message
-                
-            return (msg.has_been_read, msg.sender_id, msg.contents, msg.timestamp)
-            
-        except Exception as e:
-            logger.error(f"Error in get_message_info: {str(e)}")
-            return (False, 0, "", 0)
-    
-    def get_username_by_id(self, user_id: int) -> str:
-        """
-        Get username from user ID.
-        
-        Args:
-            user_id: User ID
-            
-        Returns:
-            str: Username, or empty string if not found
-        """
-        # This can work on any node, doesn't need to be the leader
-        try:
-            if user_id in self.user_base.users:
-                return self.user_base.users[user_id].username
-            return ""
-        except Exception as e:
-            logger.error(f"Error in get_username_by_id: {str(e)}")
-            return ""
-    
-    def get_user_by_username(self, username: str) -> Tuple[bool, Optional[int]]:
-        """
-        Get user ID from username.
-        
-        Args:
-            username: Username to look up
-            
-        Returns:
-            Tuple[bool, Optional[int]]: (found, user_id)
-        """
-        # This can work on any node, doesn't need to be the leader
-        logger.info(f"(raft_node.py): get_user_by_username called on node {self.node_id} for {username}")
-        try:
-            user = self.user_trie.get(username)
-            if user:
-                logger.info(f"(raft_node.py): Found user ID {user.userID} for {username}")
-                return (True, user.userID)
-            return (False, None)
-        except Exception as e:
-            logger.info(f"(raft_node.py): No user found for {username}, error: {str(e)}")
-            return (False, None)
-    
-    def stop(self):
-        """Stop the node gracefully."""
-        self.running = False
-        if self.raft_thread.is_alive():
-            self.raft_thread.join(timeout=1)
-        
-        logger.info(f"Stopping Raft node {self.node_id}")
+# raft_node.py
+import os
+import sys
+import time
+import json
+import random
+import threading
+import sqlite3
+import grpc
+import hashlib
+from concurrent import futures
+from typing import Dict, List, Optional, Tuple, Set, Any
+from collections import deque
+import logging
+
+# Existing imports
+import exp_pb2
+import exp_pb2_grpc
+from core_entities import User, Message
+from core_structures import GlobalUserBase, GlobalUserTrie, GlobalSessionTokens, GlobalMessageBase, GlobalConversations
+
+# Configure logging
+logging.basicConfig(
+    level=logging.INFO,
+    format='%(asctime)s [%(levelname)s] %(message)s',
+    handlers=[
+        logging.FileHandler("raft_server.log"),
+        logging.StreamHandler()
+    ]
+)
+logger = logging.getLogger(__name__)
+
+# Define Raft node states
+class NodeState:
+    FOLLOWER = "FOLLOWER"
+    CANDIDATE = "CANDIDATE"
+    LEADER = "LEADER"
+
+class RaftNode(exp_pb2_grpc.RaftServiceServicer):
+    """Implementation of a Raft consensus node for the chat system."""
+    
+    def __init__(self, node_id: str, cluster_config: Dict[str, str], data_dir: str):
+        """
+        Initialize a Raft node.
+        
+        Args:
+            node_id: Unique identifier for this node
+            cluster_config: Dict mapping node_ids to "host:port" addresses
+            data_dir: Directory to store persistent data
+        """
+        self.node_id = node_id
+        self.cluster_config = cluster_config
+        self.address = cluster_config[node_id]
+        self.data_dir = data_dir
+        
+        # Ensure data directory exists
+        os.makedirs(data_dir, exist_ok=True)
+        
+        # Initialize Raft state
+        self.state = NodeState.FOLLOWER
+        self.current_term = 0
+        self.voted_for = None
+        self.leader_id = None
+        
+        # Log entries and commit index
+        self.log = []  # List of (term, command) entries
+        self.commit_index = -1
+        self.last_applied = -1
+        
+        # Leader state (initialized when becoming leader)
+        self.next_index = {}  # Dict mapping node_id to next log index
+        self.match_index = {}  # Dict mapping node_id to highest log index known to be replicated
+        
+        # Timing variables
+        self.election_timeout = self._generate_election_timeout()
+        self.last_heartbeat = time.time()
+        
+        # Initialize database connection
+        self.db_path = os.path.join(data_dir, f"node_{node_id}.db")
+        self._init_database()
+        
+        # Initialize in-memory state (loaded from persistent storage)
+        self.user_base = GlobalUserBase()
+        self.user_trie = GlobalUserTrie()
+        self.session_tokens = GlobalSessionTokens()
+        self.message_base = GlobalMessageBase()
+        self.conversations = GlobalConversations()
+        
+        # Load state from database
+        self._load_state_from_db()
+        
+        # Initialize peers (gRPC connections to other nodes)
+        self.peers = {}
+        self.unreachable_peers = set()
+        self._init_peer_connections()
+        
+        # Start background threads
+        self.running = True
+        self.raft_thread = threading.Thread(target=self._run_raft_loop)
+        self.raft_thread.daemon = True
+        self.raft_thread.start()
+        
+        logger.info(f"Initialized Raft node {self.node_id} at {self.address}")
+    
+    def _init_database(self):
+        """Initialize the SQLite database for persistent storage."""
+        conn = sqlite3.connect(self.db_path)
+        c = conn.cursor()
+        
+        # Create tables if they don't exist
+        
+        # Raft state table
+        c.execute('''
+        CREATE TABLE IF NOT EXISTS raft_state (
+            key TEXT PRIMARY KEY,
+            value TEXT
+        )
+        ''')
+        
+        # Log entries table
+        c.execute('''
+        CREATE TABLE IF NOT EXISTS log_entries (
+        log_index INTEGER PRIMARY KEY,
+        term INTEGER,
+        command TEXT
+        )
+        ''')
+        
+        # Users table
+        c.execute('''
+        CREATE TABLE IF NOT EXISTS users (
+            user_id INTEGER PRIMARY KEY,
+            username TEXT UNIQUE,
+            password_hash TEXT,
+            data TEXT
+        )
+        ''')
+        
+        # Messages table
+        c.execute('''
+        CREATE TABLE IF NOT EXISTS messages (
+            message_id INTEGER PRIMARY KEY,
+            sender_id INTEGER,
+            receiver_id INTEGER,
+            content TEXT,
+            has_been_read INTEGER,
+            timestamp INTEGER
+        )
+        ''')
+        
+        # Session tokens table
+        c.execute('''
+        CREATE TABLE IF NOT EXISTS session_tokens (
+            user_id INTEGER PRIMARY KEY,
+            token TEXT,
+            expiry INTEGER
+        )
+        ''')
+        
+        conn.commit()
+        conn.close()
+        
+        logger.info(f"Database initialized at {self.db_path}")
+    
+    def _load_state_from_db(self):
+        """Load the node's state from the database."""
+        
+        conn = sqlite3.connect(self.db_path)
+        c = conn.cursor()
+        
+        # Load Raft state
+        c.execute("SELECT key, value FROM raft_state")
+        raft_state = dict(c.fetchall())
+        
+        if "current_term" in raft_state:
+            self.current_term = int(raft_state["current_term"])
+        if "voted_for" in raft_state:
+            self.voted_for = raft_state["voted_for"] if raft_state["voted_for"] != "None" else None
+        if "commit_index" in raft_state:
+            self.commit_index = int(raft_state["commit_index"])
+        
+        # Load log entries
+        c.execute("SELECT term, command FROM log_entries ORDER BY log_index ASC")
+        self.log = [(term, json.loads(command)) for term, command in c.fetchall()]
+        
+        
+        # Load users
+        c.execute("SELECT user_id, username, password_hash, data FROM users")
+        for user_id, username, password_hash, data in c.fetchall():
+            logger.info(f"(raft_node.py) _load_state_from_db: Loading user from DB: {user_id}, {username}, data: {data}")
+
+            user_data = json.loads(data)
+            user = User(user_id, username, password_hash)
+            user.unread_messages = deque(user_data.get("unread_messages", []))
+            user.recent_conversants = user_data.get("recent_conversants", [])
+            
+            self.user_base.users[user_id] = user
+            self.user_trie.add(username, user)
+
+        # Load messages
+        c.execute("SELECT message_id, sender_id, receiver_id, content, has_been_read, timestamp FROM messages")
+        for msg_id, sender_id, receiver_id, content, has_been_read, timestamp in c.fetchall():
+            message = Message(
+                msg_id, 
+                content, 
+                sender_id, 
+                receiver_id,
+                bool(has_been_read),
+                timestamp
+            )
+            self.message_base.messages[msg_id] = message
+            
+            # Update conversation
+            conversation_key = tuple(sorted([sender_id, receiver_id]))
+            self.conversations.conversations[conversation_key].append(message)
+        
+        # Clean up expired tokens
+        self._cleanup_expired_tokens()
+                
+        # Load session tokens
+        c.execute("SELECT user_id, token, expiry FROM session_tokens WHERE expiry > ?", (int(time.time()),))
+        for user_id, token, expiry in c.fetchall():
+            self.session_tokens.tokens[user_id] = token
+
+        logger.info(f"(raft_node.py) _load_state_from_db: Loaded {len(self.user_base.users)} users and {len(self.message_base.messages)} messages from DB")
+        logger.info(f"(raft_node.py) _load_state_from_db: loaded {len(self.session_tokens.tokens)} session tokens.")
+
+        conn.close()
+
+        self.state = NodeState.FOLLOWER
+        self.leader_id = None
+        self.voted_for = None
+        # self.last_heartbeat = 0
+        self.last_heartbeat = time.time()
+
+        # Update next_user_id and next_message_id based on existing data
+        if self.user_base.users:
+            self.user_base._next_user_id = max(self.user_base.users.keys()) + 1
+        if self.message_base.messages:
+            self.message_base._next_message_id = max(self.message_base.messages.keys()) + 1
+        
+        # logger.info(f"Loaded state from database: {len(self.user_base.users)} users, {len(self.message_base.messages)} messages")
+    
+    def _persist_raft_state(self):
+        """Persist Raft state to the database."""
+        conn = sqlite3.connect(self.db_path)
+        c = conn.cursor()
+        
+        c.execute("DELETE FROM raft_state")
+        c.execute("INSERT INTO raft_state VALUES (?, ?)", ("current_term", str(self.current_term)))
+        c.execute("INSERT INTO raft_state VALUES (?, ?)", ("voted_for", str(self.voted_for)))
+        c.execute("INSERT INTO raft_state VALUES (?, ?)", ("commit_index", str(self.commit_index)))
+        
+        conn.commit()
+        conn.close()
+    
+    def _persist_log_entry(self, index: int, term: int, command: Dict):
+        """Persist a log entry to the database."""
+        conn = sqlite3.connect(self.db_path)
+        c = conn.cursor()
+        
+        c.execute("INSERT OR REPLACE INTO log_entries VALUES (?, ?, ?)",
+                 (index, term, json.dumps(command)))
+        
+        conn.commit()
+        conn.close()
+    
+    def _persist_user(self, user: User):
+        """Persist a user to the database."""
+        conn = sqlite3.connect(self.db_path)
+        c = conn.cursor()
+        
+        # Serialize user data
+        user_data = {
+            "unread_messages": list(user.unread_messages),
+            "recent_conversants": user.recent_conversants
+        }
+        print(f"Persisting user: {user.userID}, {user.username}, {user_data}")
+        
+        c.execute("INSERT OR REPLACE INTO users VALUES (?, ?, ?, ?)",
+                 (user.userID, user.username, user.passwordHash, json.dumps(user_data)))
+        
+        conn.commit()
+        conn.close()
+    
+    def _persist_message(self, message: Message):
+        """Persist a message to the database."""
+        conn = sqlite3.connect(self.db_path)
+        c = conn.cursor()
+        
+        c.execute("INSERT OR REPLACE INTO messages VALUES (?, ?, ?, ?, ?, ?)",
+                 (message.uid, message.sender_id, message.receiver_id, 
+                  message.contents, int(message.has_been_read), message.timestamp))
+        
+        conn.commit()
+        conn.close()
+    
+    def _persist_session_token(self, user_id: int, token: str, expiry: int = None):
+        """Persist a session token to the database."""
+        if expiry is None:
+            # Default expiry: 1 day
+            expiry = int(time.time()) + 24 * 60 * 60
+            
+        conn = sqlite3.connect(self.db_path)
+        c = conn.cursor()
+        
+        c.execute("INSERT OR REPLACE INTO session_tokens VALUES (?, ?, ?)",
+                 (user_id, token, expiry))
+        
+        conn.commit()
+        conn.close()
+    
+    def _cleanup_expired_tokens(self):
+        current_time = int(time.time())
+
+        # Clean up from database
+        conn = sqlite3.connect(self.db_path)
+        c = conn.cursor()
+        c.execute("DELETE FROM session_tokens WHERE expiry < ?", (current_time,))
+        expired_users = [row[0] for row in c.execute("SELECT user_id FROM session_tokens WHERE expiry < ?", (current_time,))]
+        conn.commit()
+        conn.close()
+        
+        # Clean up from memory
+        for user_id in expired_users:
+            if user_id in self.session_tokens.tokens:
+                del self.session_tokens.tokens[user_id]
+
+    def _generate_election_timeout(self):
+        """Generate a random election timeout between 150-300ms."""
+        # return random.uniform(0.3, 0.6)  # in seconds for easier testing
+        # return random.uniform(10.0, 13.0)
+        return random.uniform(5.0, 7.0)
+    
+    def _init_peer_connections(self):
+        """Initialize gRPC connections to peer nodes."""
+        print(f"[DEBUG] Node {self.node_id} initializing peer connections")
+        self.unreachable_peers = set()
+        for node_id, address in self.cluster_config.items():
+            if node_id != self.node_id:
+                try:
+                    print(f"[DEBUG] Node {self.node_id} connecting to peer {node_id} at {address}")
+                    channel = grpc.insecure_channel(address)
+                    stub = exp_pb2_grpc.RaftServiceStub(channel)
+                    self.peers[node_id] = stub
+                    print(f"[DEBUG] Successfully created stub for {node_id}")
+                except Exception as e:
+                    print(f"[DEBUG] Error creating stub for {node_id}: {str(e)}")
+                # channel = grpc.insecure_channel(address)
+                # stub = exp_pb2_grpc.RaftServiceStub(channel)
+                # self.peers[node_id] = stub
+    
+                
+    def _run_raft_loop(self):
+    """Main Raft algorithm loop."""
+    while self.running:
+        current_time = time.time()
+        time_since_heartbeat = (current_time - self.last_heartbeat) * 1000  # Convert to ms
+        
+        if self.state == NodeState.FOLLOWER:
+            # Check if election timeout has elapsed
+            if time_since_heartbeat > self.election_timeout:
+                logger.info(f"Node {self.node_id} election timeout elapsed: {time_since_heartbeat:.2f}ms > {self.election_timeout}ms")
+                self._become_candidate()
+        
+        elif self.state == NodeState.CANDIDATE:
+            # Start election
+            self._start_election()
+        
+        elif self.state == NodeState.LEADER:
+            # Send heartbeats/AppendEntries more frequently (every 50ms)
+            if time_since_heartbeat > 50:
+                self._send_heartbeats()
+                self.last_heartbeat = current_time
+        
+        # Apply committed entries to state machine
+        self._apply_committed_entries()
+        
+        # Sleep briefly to avoid consuming too much CPU
+        time.sleep(0.05)
+    
+    def _become_candidate(self):
+        """Transition to candidate state and start an election."""
+        self.state = NodeState.CANDIDATE
+        self.current_term += 1
+        self.voted_for = self.node_id
+        self.election_timeout = self._generate_election_timeout()
+        self.last_heartbeat = time.time()
+        logger.debug(f"Node {self.node_id} becomes candidate for term {self.current_term}. New election timeout: {self.election_timeout}")
+        self._persist_raft_state()
+        
+        logger.info(f"Node {self.node_id} became candidate for term {self.current_term}")
+    
+    def _start_election(self):
+        """Start a leader election."""
+        # Increment current term and vote for self
+        self._init_peer_connections()
+        self.unreachable_peers.clear()
+        votes_received = 1  # Vote for self
+        reachable_peers = []
+        logger.debug(f"Node {self.node_id}: Starting election for term {self.current_term}")
+
+        for peer_id in self.cluster_config:
+            if peer_id == self.node_id:
+                continue
+            if peer_id in self.unreachable_peers:
+                continue  # Skip peers that are already marked as unreachable.
+            stub = self.peers.get(peer_id)
+            if not stub:
+                continue  # If there's no stub, skip this peer.
+            try:
+                request = exp_pb2.RequestVoteRequest(
+                    term=self.current_term,
+                    candidate_id=self.node_id,
+                    last_log_index=len(self.log) - 1,
+                    last_log_term=self.log[-1][0] if self.log else 0
+                )
+                # Use a short timeout to quickly fail if the peer is unreachable.
+                response = stub.RequestVote(request, timeout=20.0)
+                reachable_peers.append(peer_id)
+                if response.vote_granted:
+                    votes_received += 1
+                # If the peer has a higher term, immediately revert to follower.
+                if response.term > self.current_term:
+                    self.current_term = response.term
+                    self.state = NodeState.FOLLOWER
+                    self.voted_for = None
+                    self._persist_raft_state()
+                    logger.info(f"Node {self.node_id} reverted to follower (higher term {response.term}).")
+                    return
+            except Exception as e:
+                # Mark this peer as unreachable so that we skip it in subsequent election rounds.
+                self.unreachable_peers.add(peer_id)
+                logger.warning(f"Marking peer {peer_id} as unreachable: {str(e)}")
+
+        # Calculate the effective total nodes (self plus all reachable peers)
+        effective_total = len(reachable_peers) + 1
+        quorum_threshold = (effective_total // 2) + 1
+        logger.info(f"Election: votes_received={votes_received}, quorum_threshold={quorum_threshold}, reachable_peers={reachable_peers}")
+
+        if votes_received >= quorum_threshold:
+            self._become_leader()
+        else:
+            logger.warning("Not enough votes received in election. Retrying election cycle...")
+            self._become_candidate()
+        
+    def _become_leader(self):
+        """Transition to leader state."""
+        self.state = NodeState.LEADER
+        self.leader_id = self.node_id
+        
+        # Initialize leader state
+        self.next_index = {node_id: len(self.log) for node_id in self.cluster_config if node_id != self.node_id}
+        self.match_index = {node_id: -1 for node_id in self.cluster_config if node_id != self.node_id}
+        
+        logger.info(f"Node {self.node_id} became leader for term {self.current_term}")
+        
+        # Send immediate heartbeats
+        self._send_heartbeats()
+    
+    def _send_heartbeats(self):
+        """Send AppendEntries RPCs to all peers (as heartbeats or to replicate logs)."""
+        # self._init_peer_connections()
+        for peer_id, stub in self.peers.items():
+            try:
+                next_idx = self.next_index.get(peer_id, 0)
+                prev_log_index = next_idx - 1
+                prev_log_term = self.log[prev_log_index][0] if prev_log_index >= 0 and self.log else 0
+                
+                # Get entries to send
+                entries = self.log[next_idx:] if next_idx < len(self.log) else []
+                
+                # Convert entries to protobuf format
+                pb_entries = []
+                for term, command in entries:
+                    log_entry = exp_pb2.LogEntry(
+                        term=term,
+                        command=json.dumps(command)
+                    )
+                    pb_entries.append(log_entry)
+                
+                request = exp_pb2.AppendEntriesRequest(
+                    term=self.current_term,
+                    leader_id=self.node_id,
+                    prev_log_index=prev_log_index,
+                    prev_log_term=prev_log_term,
+                    entries=pb_entries,
+                    leader_commit=self.commit_index
+                )
+                
+                response = stub.AppendEntries(request, timeout=1)
+                
+                if response.success:
+                    # Update nextIndex and matchIndex for this follower
+                    if pb_entries:
+                        self.next_index[peer_id] = next_idx + len(pb_entries)
+                        self.match_index[peer_id] = self.next_index[peer_id] - 1
+                else:
+                    # If AppendEntries fails because of log inconsistency
+                    if self.next_index[peer_id] > 0:
+                        self.next_index[peer_id] -= 1
+                
+                # If we discover a higher term, revert to follower
+                if response.term > self.current_term:
+                    self.current_term = response.term
+                    self.state = NodeState.FOLLOWER
+                    self.voted_for = None
+                    self.leader_id = None
+                    self._persist_raft_state()
+                    logger.info(f"Node {self.node_id} reverted to follower (higher term)")
+                    return
+                
+            except Exception as e:
+                logger.warning(f"Failed to send AppendEntries to {peer_id}: {str(e)}")
+        
+        # Update commit index based on matchIndex values
+        self._update_commit_index()
+        
+        # Reset heartbeat timer
+        self.last_heartbeat = time.time()
+
+
+
+    def _update_commit_index(self):
+        if self.state != NodeState.LEADER:
+            return
+
+        # healthy_count = 1 + sum(1 for peer in self.peers if self.match_index.get(peer, -1) != -1)
+        # if healthy_count < (len(self.cluster_config) // 2) + 1:
+            # logger.warning("Not enough healthy nodes to reach quorum; commit index not updated.")
+            # return
+        
+        # Leader's own log is always replicated locally.
+        leader_index = len(self.log) - 1
+
+        # Select healthy peers (those that have a valid match index, not -1)
+        healthy_match_indices = [self.match_index[peer_id] for peer_id in self.peers 
+                                 if self.match_index.get(peer_id, -1) != -1]
+
+        # Include the leader's own index.
+        effective_indices = [leader_index] + healthy_match_indices
+        effective_indices_sorted = sorted(effective_indices, reverse=True)
+        logger.info(f"Effective match indices: {effective_indices_sorted}")
+
+        # Determine quorum based on the effective number of nodes.
+        quorum_count = (len(effective_indices) // 2) + 1
+        quorum_index = effective_indices_sorted[quorum_count - 1]
+        logger.info(f"Calculated quorum index: {quorum_index}")
+
+        # Update commit index for log entries from the current term, up to the quorum index.
+        for i in range(self.commit_index + 1, quorum_index + 1):
+            if i < len(self.log) and self.log[i][0] == self.current_term:
+                self.commit_index = i
+                self._persist_raft_state()
+                logger.info(f"Commit index updated to {i}")
+                break
+
+
+    """
+    def _update_commit_index(self):
+        if self.state != NodeState.LEADER:
+            return
+
+        # Log the current match_index values
+        logger.info(f"Current match_index dict: {self.match_index}")
+    
+        # Compute a list only for peers that have a match_index entry.
+        indices = [self.match_index[peer_id] for peer_id in self.peers if peer_id in self.match_index]
+        if not indices:
+            logger.info("No match indices available")
+            return
+
+        match_indices = sorted(indices, reverse=True)
+        logger.info(f"Sorted match indices: {match_indices}")
+
+        # Calculate majority using the count of peers in self.peers (or consider filtering unreachable peers)
+        majority_idx = match_indices[len(self.peers) // 2]
+        logger.info(f"Calculated majority index: {majority_idx}")
+
+        # Only update commit index for entries from the current term
+        for i in range(self.commit_index + 1, majority_idx + 1):
+            if i < len(self.log) and self.log[i][0] == self.current_term:
+                self.commit_index = i
+                self._persist_raft_state()
+                logger.info(f"Commit index updated to {i}")
+                break
+
+        
+
+    def _update_commit_index(self):
+        if self.state != NodeState.LEADER:
+            return
+        
+        # Sort matchIndex values in descending order
+        match_indices = sorted([self.match_index[peer_id] for peer_id in self.peers], reverse=True)
+        
+        # Find the highest index that has been replicated to a majority of servers
+        majority_idx = match_indices[len(self.peers) // 2]
+        
+        # Only update commit index for entries from current term
+        for i in range(self.commit_index + 1, majority_idx + 1):
+            if i < len(self.log) and self.log[i][0] == self.current_term:
+                self.commit_index = i
+                self._persist_raft_state()
+                break
+    """
+    
+    def _apply_committed_entries(self):
+        """Apply committed log entries to the state machine."""
+        while self.last_applied < self.commit_index:
+            self.last_applied += 1
+            
+            if self.last_applied < len(self.log):
+                entry = self.log[self.last_applied]
+                self._apply_command(entry[1])
+                
+                logger.debug(f"Applied command at index {self.last_applied}")
+    
+    def _apply_command(self, command: Dict):
+        """Apply a command to the state machine."""
+        cmd_type = command.get("type")
+        
+        if cmd_type == "CREATE_ACCOUNT":
+            username = command["username"]
+            password_hash = command["password_hash"]
+            user_id = command["user_id"]
+            session_token = command["session_token"]
+            
+            # Create user
+            user = User(user_id, username, password_hash)
+            self.user_base.users[user_id] = user
+            self.user_trie.add(username, user)
+
+            self.session_tokens.tokens[user_id] = session_token
+            self._persist_session_token(user_id, session_token)
+    
+            # Persist user
+            self._persist_user(user)
+            
+        elif cmd_type == "DELETE_ACCOUNT":
+            user_id = command["user_id"]
+            
+            if user_id in self.user_base.users:
+                user = self.user_base.users[user_id]
+                
+                # Delete from database
+                conn = sqlite3.connect(self.db_path)
+                c = conn.cursor()
+                c.execute("DELETE FROM users WHERE user_id = ?", (user_id,))
+                c.execute("DELETE FROM session_tokens WHERE user_id = ?", (user_id,))
+                conn.commit()
+                conn.close()
+                
+                # Delete from memory
+                self.user_trie.delete(user.username)
+                del self.user_base.users[user_id]
+                if user_id in self.session_tokens.tokens:
+                    del self.session_tokens.tokens[user_id]
+                
+                # Handle deletion of associated data (messages, etc.)
+                # In a real implementation, you might want to cascade delete messages
+                
+        elif cmd_type == "SEND_MESSAGE":
+            
+            message_id = command["message_id"]
+            sender_id = command["sender_id"]
+            receiver_id = command["receiver_id"]
+            content = command["content"]
+            timestamp = command["timestamp"]
+
+            logger.info(f"(raft_node.py): _apply_command => SEND_MESSAGE from {sender_id} to {receiver_id}")
+            logger.info(f"(raft_node.py): Inserting message id={message_id} into message_base and conversations.")
+           
+            # Create message
+            message = Message(
+                message_id,
+                content,
+                sender_id,
+                receiver_id,
+                False,  # Not read yet
+                timestamp
+            )
+            
+            # Update state
+            self.message_base.messages[message_id] = message
+
+            # TODO: dump content of self.conversations before and after
+            logger.info(f"(raft_node.py) Before append, keys={list(self.conversations.conversations.keys())}")
+            # Update conversation
+            conversation_key = tuple(sorted([sender_id, receiver_id]))
+            self.conversations.conversations[conversation_key].append(message)
+            
+            logger.info(
+                f"(raft_node.py) After append, keys={list(self.conversations.conversations.keys())}. "
+                f"Added conversation_key={conversation_key} message_id={message_id}"
+            )
+            
+            # Update unread messages for receiver
+            if receiver_id in self.user_base.users:
+                self.user_base.users[receiver_id].add_unread_message(message_id)
+                
+                # Update recent conversants
+                if sender_id in self.user_base.users:
+                    self.user_base.users[sender_id].update_recent_conversant(receiver_id)
+                    self.user_base.users[receiver_id].update_recent_conversant(sender_id)
+                    
+                    # Persist updated users
+                    self._persist_user(self.user_base.users[sender_id])
+                    self._persist_user(self.user_base.users[receiver_id])
+            
+            # Persist message
+            self._persist_message(message)
+            
+        elif cmd_type == "MARK_READ":
+            user_id = command["user_id"]
+            message_id = command["message_id"]
+            
+            if message_id in self.message_base.messages:
+                message = self.message_base.messages[message_id]
+                message.has_been_read = True
+                
+                # Update user's unread messages
+                if user_id in self.user_base.users:
+                    self.user_base.users[user_id].mark_message_read(message_id)
+                    self._persist_user(self.user_base.users[user_id])
+                
+                # Persist updated message
+                self._persist_message(message)
+        
+        elif cmd_type == "READ_MESSAGES":
+            user_id = command["user_id"]
+            count = command["count"]
+            
+            if user_id in self.user_base.users:
+                user = self.user_base.users[user_id]
+                marked_count = 0
+                
+                # Mark up to 'count' messages as read
+                for _ in range(count):
+                    if not user.unread_messages:
+                        break
+                    
+                    message_id = user.unread_messages.popleft()
+                    if message_id in self.message_base.messages:
+                        self.message_base.messages[message_id].has_been_read = True
+                        self._persist_message(self.message_base.messages[message_id])
+                        marked_count += 1
+                
+                # Persist the updated user
+                self._persist_user(user)
+                
+                logger.info(f"Marked {marked_count} messages as read for user {user_id}")
+        
+        elif cmd_type == "DELETE_MESSAGE":
+            message_id = command["message_id"]
+            
+            if message_id in self.message_base.messages:
+                message = self.message_base.messages[message_id]
+                
+                # Remove from conversations
+                conversation_key = tuple(sorted([message.sender_id, message.receiver_id]))
+                if conversation_key in self.conversations.conversations:
+                    self.conversations.conversations[conversation_key] = [
+                        msg for msg in self.conversations.conversations[conversation_key]
+                        if msg.uid != message_id
+                    ]
+                
+                # Remove from user's unread messages if applicable
+                if message.receiver_id in self.user_base.users:
+                    user = self.user_base.users[message.receiver_id]
+                    if message_id in user.unread_messages:
+                        user.mark_message_read(message_id)
+                        self._persist_user(user)
+                
+                # Delete from database
+                conn = sqlite3.connect(self.db_path)
+                c = conn.cursor()
+                c.execute("DELETE FROM messages WHERE message_id = ?", (message_id,))
+                conn.commit()
+                conn.close()
+                
+                # Remove from message base
+                del self.message_base.messages[message_id]
+                
+                logger.info(f"Deleted message {message_id}")
+    
+    # RPC handlers
+    
+    def AppendEntries(self, request, context):
+        """Handle AppendEntries RPC."""
+        # Reset heartbeat timer since we heard from the leader
+        self.last_heartbeat = time.time()
+        
+        # If term < currentTerm, reject
+        if request.term < self.current_term:
+            return exp_pb2.AppendEntriesResponse(term=self.current_term, success=False)
+        
+        # If we discover a higher term, update our term
+        if request.term > self.current_term:
+            self.current_term = request.term
+            self.state = NodeState.FOLLOWER
+            self.voted_for = None
+            self._persist_raft_state()
+        
+        # Always accept current leader
+        self.leader_id = request.leader_id
+        
+        # Log consistency check
+        log_ok = (request.prev_log_index == -1 or 
+                  (request.prev_log_index < len(self.log) and 
+                   (request.prev_log_index == -1 or self.log[request.prev_log_index][0] == request.prev_log_term)))
+        
+        if not log_ok:
+            return exp_pb2.AppendEntriesResponse(term=self.current_term, success=False)
+        
+        # Process entries
+        if request.entries:
+            # If existing entries conflict with new ones, delete them
+            if request.prev_log_index + 1 < len(self.log):
+                self.log = self.log[:request.prev_log_index + 1]
+            
+            # Append new entries
+            for entry in request.entries:
+                self.log.append((entry.term, json.loads(entry.command)))
+                self._persist_log_entry(len(self.log) - 1, entry.term, json.loads(entry.command))
+        
+        # Update commit index
+        if request.leader_commit > self.commit_index:
+            self.commit_index = min(request.leader_commit, len(self.log) - 1)
+            self._persist_raft_state()
+        
+        return exp_pb2.AppendEntriesResponse(term=self.current_term, success=True)
+    
+    def RequestVote(self, request, context):
+        """Handle RequestVote RPC."""
+        logger.info(f"Received RequestVote from candidate {request.candidate_id} for term {request.term}")
+        logger.info(f"My current term: {self.current_term}, voted_for: {self.voted_for}")
+        # If term < currentTerm, reject
+        if request.term < self.current_term:
+            logger.info("Candidate's term is lower than my term. Rejecting vote.")
+            return exp_pb2.RequestVoteResponse(term=self.current_term, vote_granted=False)
+        
+        # If term > currentTerm, update term and convert to follower
+        if request.term > self.current_term:
+            logger.info("Candidate's term is higher. Updating my term and resetting vote.")
+            self.current_term = request.term
+            self.state = NodeState.FOLLOWER
+            self.voted_for = None
+            self._persist_raft_state()
+        
+        # Determine if candidate's log is at least as up-to-date as ours
+        last_log_index = len(self.log) - 1
+        last_log_term = self.log[last_log_index][0] if self.log else 0
+        
+        logger.info(f"My last log index: {last_log_index}, last log term: {last_log_term}")
+        logger.info(f"Candidate's last log index: {request.last_log_index}, term: {request.last_log_term}")
+
+        log_ok = (request.last_log_term > last_log_term or 
+                 (request.last_log_term == last_log_term and 
+                  request.last_log_index >= last_log_index))
+        
+        # Grant vote if we haven't voted for someone else and log is ok
+        vote_granted = (self.voted_for is None or self.voted_for == request.candidate_id) and log_ok
+        
+        if vote_granted:
+            logger.info(f"Granting vote to candidate {request.candidate_id}.")
+            self.voted_for = request.candidate_id
+            self.last_heartbeat = time.time()  # Reset timer when granting vote
+            self._persist_raft_state()
+        else:
+            logger.info(f"Not granting vote to candidate {request.candidate_id}. "
+                        f"Already voted for {self.voted_for} or log condition not met.")
+        
+        return exp_pb2.RequestVoteResponse(term=self.current_term, vote_granted=vote_granted)
+    
+    # Client-facing methods
+    
+    def create_account(self, username: str, password_hash: str) -> Tuple[bool, str]:
+        logger.info("(raft_node.py): Attempting to create account for %s", username)
+        """Create a new user account."""
+        # Check if this node is the leader
+        if self.state != NodeState.LEADER:
+            if self.leader_id and self.leader_id in self.peers:
+                logger.info("(raft_node.py): Node is not the leader. Attempting to forward request.")
+                # Forward to leader
+                try:
+                    stub = self.peers[self.leader_id]
+                    response = stub.CreateAccount(
+                        exp_pb2.CreateAccountRequest(username=username, password_hash=password_hash))
+                    return True, response.session_token
+                except Exception as e:
+                    logger.error(f"Failed to forward create_account to leader: {str(e)}")
+                    return False, ""
+            else:
+                # No known leader, inform client
+                return False, ""
+        
+        # Leader processing
+        try:
+            # Check if username exists
+            logger.info(f"(raft_node.py): Checking if username {username} already exists: {self.user_trie.get(username)}")
+            if self.user_trie.get(username):
+                logger.info(f"(raft_node.py): Username {username} already exists")
+                return False, "Username already exists"
+
+            user_id = -1
+            
+            # Generate user ID
+            if self.user_base._deleted_user_ids:
+                user_id = self.user_base._deleted_user_ids.pop()
+            else:
+                user_id = self.user_base._next_user_id
+                self.user_base._next_user_id += 1
+
+            logger.info(f"(raft_node.py): Assigned user ID {user_id} for new account {username}")
+                
+            # Generate session token
+            token = hashlib.sha256(f"{user_id}_{hash(time.time())}".encode()).hexdigest()
+            self.session_tokens.tokens[user_id] = token
+            
+            # Persist session token
+            self._persist_session_token(user_id, token)
+            
+            # Create log entry
+            command = {
+                "type": "CREATE_ACCOUNT",
+                "username": username,
+                "password_hash": password_hash,
+                "user_id": user_id,
+                "session_token": token,
+                "timestamp": int(time.time())
+            }
+
+            logger.info("(raft_node.py): Appending CREATE_ACCOUNT log entry for user %s", username)
+            # Append to log
+            appended_index = len(self.log)
+            self.log.append((self.current_term, command))
+            self._persist_log_entry(len(self.log) - 1, self.current_term, command)
+
+            start_time = time.time()
+            while True:
+                if self.commit_index >= appended_index and self.last_applied >= appended_index:
+                    break
+                if time.time() - start_time > 5.0:
+                    logger.warning("Timed out waiting for CREATE_ACCOUNT entry to commit/apply.")
+                    return (False, "Timeout waiting for commit/apply.")
+                time.sleep(0.01)
+            
+            logger.info("(raft_node.py): Successfully created account. Returning to client.")
+            # Return success and session token
+            return True, token
+            
+        except Exception as e:
+            logger.error(f"Error in create_account: {str(e)}")
+            return False, ""
+    
+    def login(self, username: str, password_hash: str) -> Tuple[bool, int, str, int]:
+        """
+        Log into an existing account.
+        
+        Args:
+            username: Username to log in with
+            password_hash: Hashed password to validate
+            
+        Returns:
+            Tuple[bool, int, str, int]: (success, user_id, session_token, unread_count)
+        """
+        # This can work on any node, doesn't need to be the leader
+        try:
+            # Find the user
+            user = self.user_trie.get(username)
+            if not user:
+                return (False, 0, "", 0)
+                
+            # Check password
+            if user.passwordHash != password_hash:
+                return (False, 0, "", 0)
+                
+            # Generate session token
+            token = hashlib.sha256(f"{user.userID}_{hash(time.time())}".encode()).hexdigest()
+            self.session_tokens.tokens[user.userID] = token
+            
+            # Persist session token
+            self._persist_session_token(user.userID, token)
+            
+            # Return success info
+            return (True, user.userID, token, len(user.unread_messages))
+            
+        except Exception as e:
+            logger.error(f"Error in login: {str(e)}")
+            return (False, 0, "", 0)
+    
+    def validate_session(self, user_id: int, session_token: str) -> bool:
+        """
+        Validate that a session token is valid for a user.
+        
+        Args:
+            user_id: The user ID
+            session_token: The session token to validate
+            
+        Returns:
+            bool: True if the token is valid, False otherwise
+        """
+        logger.info(f"(raft_node.py) validate_session: user_id={user_id}, provided_token={session_token[:10]}...")
+        # Check if the user exists
+        if user_id not in self.user_base.users:
+            logger.info("(raft_node.py) no such user_id in user_base")
+            return False
+            
+        # Check if the user has a session token
+        if user_id not in self.session_tokens.tokens:
+            logger.info("(raft_node.py) no session token for that user_id in session_tokens")
+            return False
+            
+        # Check if the token matches
+        stored = self.session_tokens.tokens[user_id]
+        logger.info(f"(raft_node.py) stored_token={stored[:10]}..., provided={session_token[:10]}...")
+        return self.session_tokens.tokens[user_id] == session_token
+    
+    def list_accounts(self, wildcard: str) -> List[str]:
+        """
+        List accounts matching a wildcard pattern.
+        
+        Args:
+            wildcard: Wildcard pattern to match usernames against
+            
+        Returns:
+            List of matching usernames
+        """
+        # This can work on any node, doesn't need to be the leader
+        try:
+            matching_users = self.user_trie.regex_search(wildcard, return_values=False)
+            return sorted(matching_users)
+        except Exception as e:
+            logger.error(f"Error in list_accounts: {str(e)}")
+            return []
+    
+    def display_conversation(self, user_id: int, conversant_id: int) -> List[Message]:
+        """
+        Retrieve the conversation between two users.
+        
+        Args:
+            user_id: First user ID
+            conversant_id: Second user ID
+            
+        Returns:
+            List of Message objects containing the conversation
+        """
+        # This can work on any node, doesn't need to be the leader
+        logger.info(f"(raft_node.py): display_conversation called on node {self.node_id} between {user_id} and {conversant_id}")
+        try:
+            conversation_key = tuple(sorted([user_id, conversant_id]))
+            if conversation_key in self.conversations.conversations:
+                convo = self.conversations.conversations[conversation_key]
+                logger.info(f"(raft_node.py): Found {len(convo)} messages in conversation {conversation_key}")
+                return self.conversations.conversations[conversation_key]
+            return []
+        except Exception as e:
+            logger.info(f"(raft_node.py): No conversation found for {conversation_key}")
+            return []
+    
+    def send_message(self, sender_id: int, recipient_id: int, content: str) -> bool:
+        """
+        Send a message from one user to another.
+        
+        Args:
+            sender_id: ID of the sender
+            recipient_id: ID of the recipient
+            content: Message content
+            
+        Returns:
+            bool: True if successful, False otherwise
+        """
+        # Check if this node is the leader
+        if self.state != NodeState.LEADER:
+            return False  # Only leader can process this
+        
+        try:
+            # Check if sender and recipient exist
+            if sender_id not in self.user_base.users or recipient_id not in self.user_base.users:
+                return False
+            
+            # Generate message ID
+            if self.message_base._deleted_message_ids:
+                message_id = self.message_base._deleted_message_ids.pop()
+            else:
+                message_id = self.message_base._next_message_id
+                self.message_base._next_message_id += 1
+            
+            # Create log entry
+            command = {
+                "type": "SEND_MESSAGE",
+                "message_id": message_id,
+                "sender_id": sender_id,
+                "receiver_id": recipient_id,
+                "content": content,
+                "timestamp": int(time.time())
+            }
+            
+            # Append to log
+            appended_index = len(self.log)
+            self.log.append((self.current_term, command))
+            self._persist_log_entry(len(self.log) - 1, self.current_term, command)
+
+            start_time = time.time()
+            while True:
+                # 1) 'commit_index' means the leader has determined it's safe to apply
+                # 2) 'last_applied' means we *actually* ran _apply_command on it
+                if self.commit_index >= appended_index and self.last_applied >= appended_index:
+                    break
+
+                # If we wait too long, we might want to time out
+                if time.time() - start_time > 5.0:  # 5 second timeout, for example
+                    logger.warning("Timed out waiting for SEND_MESSAGE entry to commit/apply.")
+                    return False
+
+                time.sleep(0.01)  # Sleep briefly to avoid busy loop
+
+            return True
+            
+        except Exception as e:
+            logger.error(f"Error in send_message: {str(e)}")
+            return False
+    
+    def read_messages(self, user_id: int, count: int) -> bool:
+        """
+        Mark a number of messages as read.
+        
+        Args:
+            user_id: User ID
+            count: Number of messages to mark as read
+            
+        Returns:
+            bool: True if successful, False otherwise
+        """
+        # Check if this node is the leader
+        if self.state != NodeState.LEADER:
+            return False  # Only leader can process this
+        
+        try:
+            # Check if user exists
+            if user_id not in self.user_base.users:
+                return False
+            
+            # Create log entry
+            command = {
+                "type": "READ_MESSAGES",
+                "user_id": user_id,
+                "count": count,
+                "timestamp": int(time.time())
+            }
+            
+            # Append to log
+            self.log.append((self.current_term, command))
+            self._persist_log_entry(len(self.log) - 1, self.current_term, command)
+            
+            return True
+            
+        except Exception as e:
+            logger.error(f"Error in read_messages: {str(e)}")
+            return False
+    
+    def mark_message_as_read(self, user_id: int, message_id: int) -> bool:
+        """
+        Mark a specific message as read.
+        
+        Args:
+            user_id: User ID
+            message_id: Message ID
+            
+        Returns:
+            bool: True if successful, False otherwise
+        """
+        # Check if this node is the leader
+        if self.state != NodeState.LEADER:
+            return False  # Only leader can process this
+        
+        try:
+            # Check if user and message exist
+            if user_id not in self.user_base.users or message_id not in self.message_base.messages:
+                return False
+            
+            # Create log entry
+            command = {
+                "type": "MARK_READ",
+                "user_id": user_id,
+                "message_id": message_id,
+                "timestamp": int(time.time())
+            }
+            
+            # Append to log
+            self.log.append((self.current_term, command))
+            self._persist_log_entry(len(self.log) - 1, self.current_term, command)
+            
+            return True
+            
+        except Exception as e:
+            logger.error(f"Error in mark_message_as_read: {str(e)}")
+            return False
+    
+    def delete_message(self, message_id: int) -> bool:
+        """
+        Delete a message.
+        
+        Args:
+            message_id: Message ID to delete
+            
+        Returns:
+            bool: True if successful, False otherwise
+        """
+        # Check if this node is the leader
+        if self.state != NodeState.LEADER:
+            return False  # Only leader can process this
+        
+        try:
+            # Check if message exists
+            if message_id not in self.message_base.messages:
+                return False
+            
+            # Create log entry
+            command = {
+                "type": "DELETE_MESSAGE",
+                "message_id": message_id,
+                "timestamp": int(time.time())
+            }
+            
+            # Append to log
+            self.log.append((self.current_term, command))
+            self._persist_log_entry(len(self.log) - 1, self.current_term, command)
+            
+            return True
+            
+        except Exception as e:
+            logger.error(f"Error in delete_message: {str(e)}")
+            return False
+    
+    def delete_account(self, user_id: int) -> bool:
+        """
+        Delete a user account.
+        
+        Args:
+            user_id: User ID to delete
+            
+        Returns:
+            bool: True if successful, False otherwise
+        """
+        # Check if this node is the leader
+        if self.state != NodeState.LEADER:
+            return False  # Only leader can process this
+        
+        try:
+            # Check if user exists
+            if user_id not in self.user_base.users:
+                return False
+            
+            # Create log entry
+            command = {
+                "type": "DELETE_ACCOUNT",
+                "user_id": user_id,
+                "timestamp": int(time.time())
+            }
+            
+            # Append to log
+            self.log.append((self.current_term, command))
+            self._persist_log_entry(len(self.log) - 1, self.current_term, command)
+            
+            return True
+            
+        except Exception as e:
+            logger.error(f"Error in delete_account: {str(e)}")
+            return False
+    
+    def get_unread_messages(self, user_id: int) -> List[Tuple[int, int, int]]:
+        """
+        Get list of unread messages for a user.
+        
+        Args:
+            user_id: User ID
+            
+        Returns:
+            List of tuples (message_id, sender_id, receiver_id)
+        """
+        # This can work on any node, doesn't need to be the leader
+        try:
+            if user_id not in self.user_base.users:
+                return []
+                
+            user = self.user_base.users[user_id]
+            result = []
+            
+            for msg_id in user.unread_messages:
+                if msg_id in self.message_base.messages:
+                    msg = self.message_base.messages[msg_id]
+                    result.append((msg.uid, msg.sender_id, msg.receiver_id))
+                    
+            return result
+            
+        except Exception as e:
+            logger.error(f"Error in get_unread_messages: {str(e)}")
+            return []
+    
+    def get_message_info(self, user_id: int, message_id: int) -> Tuple[bool, int, str, int]:
+        """
+        Get information about a specific message.
+        
+        Args:
+            user_id: User ID requesting the info
+            message_id: Message ID
+            
+        Returns:
+            Tuple[bool, int, str, int]: (read_flag, sender_id, content, timestamp)
+        """
+        # This can work on any node, doesn't need to be the leader
+        try:
+            # Check if message exists
+            if message_id not in self.message_base.messages:
+                return (False, 0, "", 0)
+                
+            # Get message
+            msg = self.message_base.messages[message_id]
+            
+            # Check if user is sender or receiver
+            if msg.sender_id != user_id and msg.receiver_id != user_id:
+                return (False, 0, "", 0)  # User not authorized to view this message
+                
+            return (msg.has_been_read, msg.sender_id, msg.contents, msg.timestamp)
+            
+        except Exception as e:
+            logger.error(f"Error in get_message_info: {str(e)}")
+            return (False, 0, "", 0)
+    
+    def get_username_by_id(self, user_id: int) -> str:
+        """
+        Get username from user ID.
+        
+        Args:
+            user_id: User ID
+            
+        Returns:
+            str: Username, or empty string if not found
+        """
+        # This can work on any node, doesn't need to be the leader
+        try:
+            if user_id in self.user_base.users:
+                return self.user_base.users[user_id].username
+            return ""
+        except Exception as e:
+            logger.error(f"Error in get_username_by_id: {str(e)}")
+            return ""
+    
+    def get_user_by_username(self, username: str) -> Tuple[bool, Optional[int]]:
+        """
+        Get user ID from username.
+        
+        Args:
+            username: Username to look up
+            
+        Returns:
+            Tuple[bool, Optional[int]]: (found, user_id)
+        """
+        # This can work on any node, doesn't need to be the leader
+        logger.info(f"(raft_node.py): get_user_by_username called on node {self.node_id} for {username}")
+        try:
+            user = self.user_trie.get(username)
+            if user:
+                logger.info(f"(raft_node.py): Found user ID {user.userID} for {username}")
+                return (True, user.userID)
+            return (False, None)
+        except Exception as e:
+            logger.info(f"(raft_node.py): No user found for {username}, error: {str(e)}")
+            return (False, None)
+    
+    def stop(self):
+        """Stop the node gracefully."""
+        self.running = False
+        if self.raft_thread.is_alive():
+            self.raft_thread.join(timeout=1)
+        
+        logger.info(f"Stopping Raft node {self.node_id}")